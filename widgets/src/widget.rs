--- conflicted
+++ resolved
@@ -809,20 +809,6 @@
 /// An action emitted by another widget via the `widget_action()` method.
 #[derive(Clone, Debug)]
 pub struct WidgetAction {
-<<<<<<< HEAD
-    // Extra data that can be stored on a widget at draw time and clone-emitted with an action
-    pub data: Option< Arc<dyn ActionTrait>>,
-    // the emitted action trait (dyn Any-like)    
-    pub action: Box<dyn WidgetActionTrait>, 
-    // the complete list of widgets this actions bubbles up from
-    pub widgets: SmallVec<[WidgetRef;4]>, 
-    // the widget_uid of the action-emitting widget
-    pub widget_uid: WidgetUid, 
-    // the path-list of the widgets this action bubbles up from (if any)
-    pub path: HeapLiveIdPath, 
-    // Used by list-widgets like portal list to mark a group-uid around item-actions
-    pub group: Option<WidgetActionGroup>, 
-=======
     /// Extra data that can be stored on a widget at draw time,
     /// and then cheaply cloned to be emitted as part of an action.
     ///
@@ -839,7 +825,6 @@
     pub path: HeapLiveIdPath,
     /// Used by list-like widgets (e.g., PortalList) to mark a group-uid around item-actions.
     pub group: Option<WidgetActionGroup>,
->>>>>>> 77fbf5fc
 }
 
 #[derive(Clone, Debug)]
