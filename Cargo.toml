--- conflicted
+++ resolved
@@ -5,12 +5,7 @@
     "examples/fractal_zoom", 
     "examples/ironfish",
     "examples/simple",
-<<<<<<< HEAD
-    "examples/video_mixer",
-    "examples/video_sender",
     "examples/chatgpt",
-=======
->>>>>>> 40e661a7
     "libs/futures",
     "libs/wasm_bridge/test",
     "studio",
