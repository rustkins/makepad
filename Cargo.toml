--- conflicted
+++ resolved
@@ -3,11 +3,8 @@
 #    "experiments/websocket-tcpstream",
 #   "experiments/websocket-windows",
 #   "experiments/svgloader",
-<<<<<<< HEAD
     "experiments/empty",
-=======
     "experiments/homescreens",
->>>>>>> 387d4aa0
     "experiments/html_experiment",
     "examples/fractal_zoom", 
     "examples/ui_zoo", 
