use {
    std::{
        fs::{File, remove_file},
        io::prelude::*,
        mem,
        ptr,
        ffi::{c_char, CStr},
    },
    self::super::gl_sys,
    crate::{
        makepad_live_id::*,
        makepad_shader_compiler::generate_glsl,
        cx::{Cx, OsType, OsType::Android},
        texture::{Texture, TextureFormat, TexturePixel, TextureUpdated, CxTexture},
        makepad_math::{Mat4, DVec2, Vec4},
        pass::{PassClearColor, PassClearDepth, PassId},
        draw_list::DrawListId,
        draw_shader::{CxDrawShaderMapping, DrawShaderTextureInput},
        event::{Event, TextureHandleReadyEvent}
    },
};

impl Cx {
    
    pub (crate) fn render_view(
        &mut self,
        pass_id: PassId,
        draw_list_id: DrawListId,
        zbias: &mut f32,
        zbias_step: f32,
    ) {
        let mut to_dispatch = Vec::new();

        // tad ugly otherwise the borrow checker locks 'self' and we can't recur
        let draw_items_len = self.draw_lists[draw_list_id].draw_items.len();
        //self.views[view_id].set_clipping_uniforms();
        self.draw_lists[draw_list_id].uniform_view_transform(&Mat4::identity());
        
        for draw_item_id in 0..draw_items_len {
            if let Some(sub_list_id) = self.draw_lists[draw_list_id].draw_items[draw_item_id].kind.sub_list() {
                self.render_view(
                    pass_id,
                    sub_list_id,
                    zbias,
                    zbias_step,
                );
            }
            else {
                let draw_list = &mut self.draw_lists[draw_list_id];
                let draw_item = &mut draw_list.draw_items[draw_item_id];
                
                let draw_call = if let Some(draw_call) = draw_item.kind.draw_call_mut() {
                    draw_call
                }else {
                    continue;
                };
                
                let sh = &self.draw_shaders.shaders[draw_call.draw_shader.draw_shader_id];
                if sh.os_shader_id.is_none() { // shader didnt compile somehow
                    continue;
                }
                let shp = &mut self.draw_shaders.os_shaders[sh.os_shader_id.unwrap()];
                
                if shp.gl_shader.is_none(){
                    shp.gl_shader = Some(GlShader::new(
                        &shp.vertex,
                        &shp.pixel,
                        &sh.mapping,
                        &self.os_type,
                    ));
                }
                let shgl = shp.gl_shader.as_ref().unwrap();
                
                if draw_call.instance_dirty || draw_item.os.inst_vb.gl_buffer.is_none(){
                    draw_call.instance_dirty = false;
                    draw_item.os.inst_vb.update_with_f32_data(draw_item.instances.as_ref().unwrap());
                }
                
                // update the zbias uniform if we have it.
                draw_call.draw_uniforms.set_zbias(*zbias);
                *zbias += zbias_step;
                
                let instances = (draw_item.instances.as_ref().unwrap().len() / sh.mapping.instances.total_slots) as u64;
                
                if instances == 0 {
                    continue;
                }
                
                let geometry_id = if let Some(geometry_id) = draw_call.geometry_id {geometry_id}
                else {
                    continue;
                };
                
                let geometry = &mut self.geometries[geometry_id];
                if geometry.dirty || geometry.os.vb.gl_buffer.is_none() || geometry.os.ib.gl_buffer.is_none() {
                    geometry.os.vb.update_with_f32_data(&geometry.vertices);
                    geometry.os.ib.update_with_u32_data(&geometry.indices);
                    geometry.dirty = false;
                }
                
                let indices = geometry.indices.len();
                
                if draw_call.uniforms_dirty {
                    draw_call.uniforms_dirty = false;
                }
                
                // update geometry?
                let geometry = &mut self.geometries[geometry_id];
                
                // lets check if our vao is still valid
                if draw_item.os.vao.is_none() {
                    draw_item.os.vao = Some(CxOsDrawCallVao {
                        vao: None,
                        shader_id: None,
                        inst_vb: None,
                        geom_vb: None,
                        geom_ib: None,
                    });
                }
                
                let vao = draw_item.os.vao.as_mut().unwrap();
                if vao.inst_vb != draw_item.os.inst_vb.gl_buffer
                    || vao.geom_vb != geometry.os.vb.gl_buffer
                    || vao.geom_ib != geometry.os.ib.gl_buffer
                    || vao.shader_id != Some(draw_call.draw_shader.draw_shader_id) {
                        
                    if let Some(vao) = vao.vao.take(){
                        unsafe{gl_sys::DeleteVertexArrays(1, &vao)};
                    }
                        
                    vao.vao = Some(unsafe {
                        let mut vao = 0u32;
                        gl_sys::GenVertexArrays(1, &mut vao);
                        vao
                    });    
                    
                    vao.shader_id = Some(draw_call.draw_shader.draw_shader_id);
                    vao.inst_vb = draw_item.os.inst_vb.gl_buffer;
                    vao.geom_vb = geometry.os.vb.gl_buffer;
                    vao.geom_ib = geometry.os.ib.gl_buffer;
                    unsafe {
                        gl_sys::BindVertexArray(vao.vao.unwrap());
                        
                        // bind the vertex and indexbuffers
                        gl_sys::BindBuffer(gl_sys::ARRAY_BUFFER, vao.geom_vb.unwrap());
                        for attr in &shgl.geometries {
                            gl_sys::VertexAttribPointer(attr.loc, attr.size, gl_sys::FLOAT, 0, attr.stride, attr.offset as *const () as *const _);
                            gl_sys::EnableVertexAttribArray(attr.loc);
                        }
                        
                        gl_sys::BindBuffer(gl_sys::ARRAY_BUFFER, vao.inst_vb.unwrap());
                        
                        for attr in &shgl.instances {
                            gl_sys::VertexAttribPointer(attr.loc, attr.size, gl_sys::FLOAT, 0, attr.stride, attr.offset as *const () as *const _);
                            gl_sys::EnableVertexAttribArray(attr.loc);
                            gl_sys::VertexAttribDivisor(attr.loc, 1 as gl_sys::GLuint);
                        }
                        
                        // bind the indexbuffer
                        gl_sys::BindBuffer(gl_sys::ELEMENT_ARRAY_BUFFER, vao.geom_ib.unwrap());
                        gl_sys::BindVertexArray(0);
                    }
                }
                
                unsafe {
                    gl_sys::UseProgram(shgl.program);
                    
                    gl_sys::BindVertexArray(draw_item.os.vao.as_ref().unwrap().vao.unwrap());
                    let instances = (draw_item.instances.as_ref().unwrap().len() / sh.mapping.instances.total_slots) as u64;
                    
                    let pass_uniforms = self.passes[pass_id].pass_uniforms.as_slice();
                    let draw_list_uniforms = draw_list.draw_list_uniforms.as_slice();
                    let draw_uniforms = draw_call.draw_uniforms.as_slice();
                    
                    GlShader::set_uniform_array(&shgl.pass_uniforms, pass_uniforms);
                    GlShader::set_uniform_array(&shgl.view_uniforms, draw_list_uniforms);
                    GlShader::set_uniform_array(&shgl.draw_uniforms, draw_uniforms);
                    GlShader::set_uniform_array(&shgl.user_uniforms, &draw_call.user_uniforms);
                    GlShader::set_uniform_array(&shgl.live_uniforms, &sh.mapping.live_uniforms_buf);
                    let ct = &sh.mapping.const_table.table;
                    if ct.len()>0 {
                        GlShader::set_uniform_array(&shgl.const_table_uniform, ct);
                    }
                    
                    // lets set our textures
                    for i in 0..sh.mapping.textures.len() {
                        let texture_id = if let Some(texture) = &draw_call.texture_slots[i] {
                            texture.texture_id()
                        }else {
                            continue;
                        };
                        let cxtexture = &mut self.textures[texture_id];

                        if cxtexture.format.is_vec(){
                            cxtexture.update_vec_texture();
                        } else if cxtexture.format.is_video() {
                            let is_initial_setup = cxtexture.setup_video_texture();
                            if is_initial_setup {
                                let e = Event::TextureHandleReady(
                                    TextureHandleReadyEvent {
                                        texture_id,
                                        handle: cxtexture.os.gl_texture.unwrap()
                                    }
                                );
                                to_dispatch.push(e);
                            }
                        }
                    }
                    for i in 0..sh.mapping.textures.len() {
                        let texture_id = if let Some(texture) = &draw_call.texture_slots[i] {
                            texture.texture_id()
                        }else {
                            continue;
                        };
                        let cxtexture = &mut self.textures[texture_id];
                        // get the loc
                        gl_sys::ActiveTexture(gl_sys::TEXTURE0 + i as u32);
                        if let Some(texture) = cxtexture.os.gl_texture {
                            // Video playback with SurfaceTexture requires TEXTURE_EXTERNAL_OES, for any other format we assume regular 2D textures
                            match cxtexture.format {
                                TextureFormat::VideoRGB => gl_sys::BindTexture(gl_sys::TEXTURE_EXTERNAL_OES, texture),
                                _ => gl_sys::BindTexture(gl_sys::TEXTURE_2D, texture)     
                            }
                        }
                        else {
                            match cxtexture.format {
                                TextureFormat::VideoRGB => gl_sys::BindTexture(gl_sys::TEXTURE_EXTERNAL_OES, 0),
                                _ => gl_sys::BindTexture(gl_sys::TEXTURE_2D, 0)     
                            }
                        }
                        gl_sys::Uniform1i(shgl.textures[i].loc, i as i32);
                    }
                    
                    gl_sys::DrawElementsInstanced(
                        gl_sys::TRIANGLES,
                        indices as i32,
                        gl_sys::UNSIGNED_INT,
                        ptr::null(),
                        instances as i32
                    );
                    
                    //gl_sys::BindVertexArray(0);
                }
                
            }
        }
        for event in to_dispatch.iter() {
            self.call_event_handler(&event);
        }
    }
    
    pub fn set_default_depth_and_blend_mode() {
        unsafe {
            gl_sys::Enable(gl_sys::DEPTH_TEST);
            gl_sys::DepthFunc(gl_sys::LEQUAL);
            gl_sys::BlendEquationSeparate(gl_sys::FUNC_ADD, gl_sys::FUNC_ADD);
            gl_sys::BlendFuncSeparate(gl_sys::ONE, gl_sys::ONE_MINUS_SRC_ALPHA, gl_sys::ONE, gl_sys::ONE_MINUS_SRC_ALPHA);
            gl_sys::Enable(gl_sys::BLEND);
        }
    }
    
    pub fn setup_render_pass(&mut self, pass_id: PassId,) -> Option<DVec2> {
        
        let dpi_factor = self.passes[pass_id].dpi_factor.unwrap();
        let pass_rect = self.get_pass_rect(pass_id, dpi_factor).unwrap();
        self.passes[pass_id].paint_dirty = false;
        
        if pass_rect.size.x <0.5 || pass_rect.size.y < 0.5 {
            return None
        }
        
        self.passes[pass_id].set_matrix(pass_rect.pos, pass_rect.size);
        self.passes[pass_id].set_dpi_factor(dpi_factor);
        Some(pass_rect.size)
    }

    pub fn draw_pass_to_texture(&mut self, pass_id: PassId, texture: &Texture) {
        self.draw_pass_to_texture_inner(pass_id, Some(texture))
    }

    pub fn draw_pass_to_magic_texture(&mut self, pass_id: PassId) {
        self.draw_pass_to_texture_inner(pass_id, None)
    }

    fn draw_pass_to_texture_inner(
        &mut self,
        pass_id: PassId,
        maybe_texture: Option<&Texture>,
    ) {
        let draw_list_id = self.passes[pass_id].main_draw_list_id.unwrap();
        
        let pass_size = if let Some(pz) = self.setup_render_pass(pass_id) {
            pz
        }
        else {
            return
        };
        
        let dpi_factor = self.passes[pass_id].dpi_factor.unwrap();
        
        self.passes[pass_id].set_dpi_factor(dpi_factor);
        
        let mut clear_color = Vec4::default();
        let mut clear_depth = 1.0;
        let mut clear_flags = 0;
        
        // make a framebuffer
        if self.passes[pass_id].os.gl_framebuffer.is_none() {
            unsafe {
                let mut gl_framebuffer = std::mem::MaybeUninit::uninit();
                gl_sys::GenFramebuffers(1, gl_framebuffer.as_mut_ptr());
                self.passes[pass_id].os.gl_framebuffer = Some(gl_framebuffer.assume_init());
            }
        }
        
        // bind the framebuffer
        unsafe {
            gl_sys::BindFramebuffer(gl_sys::FRAMEBUFFER, self.passes[pass_id].os.gl_framebuffer.unwrap());
        }

        let color_textures_from_fb_texture = maybe_texture.map(|texture| {
            [crate::pass::CxPassColorTexture {
                clear_color: PassClearColor::ClearWith(self.passes[pass_id].clear_color),
                texture: texture.clone(),
            }]
        });
        let color_textures = color_textures_from_fb_texture
            .as_ref().map_or(&self.passes[pass_id].color_textures[..], |xs| &xs[..]);

        for (index, color_texture) in color_textures.iter().enumerate() {
            match color_texture.clear_color {
                PassClearColor::InitWith(_clear_color) => {
                    let cxtexture = &mut self.textures[color_texture.texture.texture_id()];
                    let size = dpi_factor * pass_size;
                    cxtexture.update_render_target(size.x as usize, size.y as usize);
                    if cxtexture.take_initial(){
                       clear_color = _clear_color;
                       clear_flags |= gl_sys::COLOR_BUFFER_BIT;
                    }
                },
                PassClearColor::ClearWith(_clear_color) => {
                    let cxtexture = &mut self.textures[color_texture.texture.texture_id()];
                    let size = dpi_factor * pass_size;
                    cxtexture.update_render_target(size.x as usize, size.y as usize);
                    clear_color = _clear_color;
                    clear_flags |= gl_sys::COLOR_BUFFER_BIT;
                }
            }
            if let Some(gl_texture) = self.textures[color_texture.texture.texture_id()].os.gl_texture {
                unsafe {
                    gl_sys::FramebufferTexture2D(gl_sys::FRAMEBUFFER, gl_sys::COLOR_ATTACHMENT0 + index as u32, gl_sys::TEXTURE_2D, gl_texture, 0);
                }
            }
        }
        
        // attach/clear depth buffers, if any
        if let Some(depth_texture) = &self.passes[pass_id].depth_texture {
            match self.passes[pass_id].clear_depth {
                PassClearDepth::InitWith(_clear_depth) => {
                    let cxtexture = &mut self.textures[depth_texture.texture_id()];
                    let size = dpi_factor * pass_size;
                    cxtexture.update_depth_stencil(size.x as usize, size.y as usize);
                    if cxtexture.take_initial(){
                        clear_depth = _clear_depth;
                        clear_flags |= gl_sys::DEPTH_BUFFER_BIT;
                    }
                },
                PassClearDepth::ClearWith(_clear_depth) => {
                    let cxtexture = &mut self.textures[depth_texture.texture_id()];
                    let size = dpi_factor * pass_size;
                    cxtexture.update_depth_stencil(size.x as usize, size.y as usize);
                    clear_depth = _clear_depth;
                    clear_flags |= gl_sys::DEPTH_BUFFER_BIT;
                }
            }
        }
        else {
            /* unsafe { // BUGFIX. we have to create a depthbuffer for rtt without depthbuffer use otherwise it fails if there is another pass with depth
                if self.passes[pass_id].os.gl_bugfix_depthbuffer.is_none() {
                    let mut gl_renderbuf = std::mem::MaybeUninit::uninit();
                    gl_sys::GenRenderbuffers(1, gl_renderbuf.as_mut_ptr());
                    let gl_renderbuffer = gl_renderbuf.assume_init();
                    gl_sys::BindRenderbuffer(gl_sys::RENDERBUFFER, gl_renderbuffer);
                    gl_sys::RenderbufferStorage(
                        gl_sys::RENDERBUFFER,
                        gl_sys::DEPTH_COMPONENT16,
                        (pass_size.x * dpi_factor) as i32,
                        (pass_size.y * dpi_factor) as i32
                    );
                    gl_sys::BindRenderbuffer(gl_sys::RENDERBUFFER, 0);
                    self.passes[pass_id].os.gl_bugfix_depthbuffer = Some(gl_renderbuffer);
                }
                clear_depth = 1.0;
                clear_flags |= gl_sys::DEPTH_BUFFER_BIT;
                gl_sys::Disable(gl_sys::DEPTH_TEST);
                gl_sys::FramebufferRenderbuffer(gl_sys::FRAMEBUFFER, gl_sys::DEPTH_ATTACHMENT, gl_sys::RENDERBUFFER, self.passes[pass_id].os.gl_bugfix_depthbuffer.unwrap());
            }*/
        }

        // HACK(eddyb) drain error queue, so that we can check erors below.
        while unsafe { gl_sys::GetError() } != 0 {}

        unsafe {
            let (x, mut y) = (0, 0);
            let width = (pass_size.x * dpi_factor) as u32;
            let height = (pass_size.y * dpi_factor) as u32;

            // HACK(eddyb) to try and match DirectX and Metal conventions, we
            // need the viewport to be placed on the other end of the Y axis.
            if let [color_texture] = color_textures {
                let cxtexture = &mut self.textures[color_texture.texture.texture_id()];
                if cxtexture.os.gl_texture.is_some() {
                    let alloc_height = cxtexture.alloc.as_ref().unwrap().height as u32;
                    if alloc_height > height {
                        y = alloc_height - height;
                    }
                }
            }

            gl_sys::Viewport(x as i32, y as i32, width as i32, height as i32);
            
            assert_eq!(gl_sys::GetError(), 0, "glViewport({x}, {y}, {width}, {height}) failed");
        }

        if clear_flags != 0 {
            unsafe {
                if clear_flags & gl_sys::DEPTH_BUFFER_BIT != 0 {
                    gl_sys::ClearDepthf(clear_depth);
                }
                gl_sys::ClearColor(clear_color.x, clear_color.y, clear_color.z, clear_color.w);
                gl_sys::Clear(clear_flags);
            }
        }
        Self::set_default_depth_and_blend_mode();
        
        let mut zbias = 0.0;
        let zbias_step = self.passes[pass_id].zbias_step;
        
        self.render_view(
            pass_id,
            draw_list_id,
            &mut zbias,
            zbias_step,
        );
        
        unsafe {
            gl_sys::BindFramebuffer(gl_sys::FRAMEBUFFER, 0);
            //gl_sys::Finish();
        }
    }
    
    pub fn opengl_compile_shaders(&mut self) {
        //let p = profile_start();
        for draw_shader_ptr in &self.draw_shaders.compile_set {
            if let Some(item) = self.draw_shaders.ptr_to_item.get(&draw_shader_ptr) {
                let cx_shader = &mut self.draw_shaders.shaders[item.draw_shader_id];
                let draw_shader_def = self.shader_registry.draw_shader_defs.get(&draw_shader_ptr);
                
                let vertex = generate_glsl::generate_vertex_shader(
                    draw_shader_def.as_ref().unwrap(),
                    &cx_shader.mapping.const_table,
                    &self.shader_registry
                );
                let pixel = generate_glsl::generate_pixel_shader(
                    draw_shader_def.as_ref().unwrap(),
                    &cx_shader.mapping.const_table,
                    &self.shader_registry
                );
                
                if cx_shader.mapping.flags.debug {
                    crate::log!("{}\n{}", vertex, pixel);
                }
                
                // lets see if we have the shader already
                for (index, ds) in self.draw_shaders.os_shaders.iter().enumerate() {
                    if ds.vertex == vertex && ds.pixel == pixel {
                        cx_shader.os_shader_id = Some(index);
                        break;
                    }
                }
                
                if cx_shader.os_shader_id.is_none() {
                    let shp = CxOsDrawShader::new(&vertex, &pixel, &self.os_type);
                    cx_shader.os_shader_id = Some(self.draw_shaders.os_shaders.len());
                    self.draw_shaders.os_shaders.push(shp);
                }
            }
        }
        self.draw_shaders.compile_set.clear();
    }

    pub fn maybe_warn_hardware_support(&self) {
        // Temporary warning for Adreno failing at compiling shaders that use samplerExternalOES.
        let gpu_renderer = get_gl_string(gl_sys::RENDERER);
        if gpu_renderer.contains("Adreno") {
            crate::log!("WARNING: This device is using {gpu_renderer} renderer.
            OpenGL external textures (GL_OES_EGL_image_external extension) are currently not working on makepad for most Adreno GPUs.
            This is likely due to a driver bug. External texture support is being disabled, which means you won't be able to use the Video widget on this device.");
        }
    }
}


#[derive(Clone)]
pub struct CxOsDrawShader {
    pub gl_shader: Option<GlShader>,
    pub vertex: String,
    pub pixel: String,
}

#[derive(Clone)]
pub struct GlShader {
    pub program: u32,
    pub geometries: Vec<OpenglAttribute>,
    pub instances: Vec<OpenglAttribute>,
    pub textures: Vec<OpenglUniform>,
    pub pass_uniforms: OpenglUniform,
    pub view_uniforms: OpenglUniform,
    pub draw_uniforms: OpenglUniform,
    pub user_uniforms: OpenglUniform,
    pub live_uniforms: OpenglUniform,
    pub const_table_uniform: OpenglUniform,
}

impl GlShader{
    pub fn new(vertex: &str, pixel: &str, mapping: &CxDrawShaderMapping, os_type: &OsType)->Self{
        unsafe fn read_cache(vertex: &str, pixel: &str, os_type: &OsType) -> Option<gl_sys::GLuint> {
            if let Some(cache_dir) = os_type.get_cache_dir() {
                let shader_hash = live_id!(shader).str_append(&vertex).str_append(&pixel);
                let mut base_filename = format!("{}/shader_{:08x}", cache_dir, shader_hash.0);

                match os_type {
                    OsType::Android(params) => {
                        base_filename = format!("{}_av{}_bn{}_kv{}", base_filename, params.android_version, params.build_number, params.kernel_version);
                    },
                    _ => (),
                };

                let filename = format!("{}.bin", base_filename);

                if let Ok(mut cache_file) = File::open(&filename) {
                    let mut binary = Vec::new();
                    let mut format_bytes = [0u8; 4];
                    if cache_file.read(&mut format_bytes).is_ok() {
                        let binary_format = u32::from_be_bytes(format_bytes);
                        if cache_file.read_to_end(&mut binary).is_ok() {
                            let mut version_consistency_conflict = false;
                            // On Android, invalidate the cached file if there have been significant system updates
                            match os_type {
                                OsType::Android(params) => {
                                    let current_filename = format!("{}/shader_{:08x}_av{}_bn{}_kv{}.bin", cache_dir, shader_hash.0, params.android_version, params.build_number, params.kernel_version);
                                    version_consistency_conflict = filename != current_filename;
                                },
                                _ => (),
                            };
            
                            if !version_consistency_conflict {
                                let program = gl_sys::CreateProgram();
                                gl_sys::ProgramBinary(program, binary_format, binary.as_ptr() as *const _, binary.len() as i32);
                                return Some(program);
                            } else {
                                // Version mismatch, delete the old cache file
                                let _ = remove_file(&filename);
                            }
                        }
                    }
                }
            }
            None
        }
        
        unsafe {
            let program = if let Some(program) = read_cache(&vertex,&pixel,os_type){
                program
            }
            else{ 
                let vs = gl_sys::CreateShader(gl_sys::VERTEX_SHADER);
                gl_sys::ShaderSource(vs, 1, [vertex.as_ptr() as *const _].as_ptr(), ptr::null());
                gl_sys::CompileShader(vs);
                //println!("{}", Self::opengl_get_info_log(true, vs as usize, &vertex));
                if let Some(error) = Self::opengl_has_shader_error(true, vs as usize, &vertex) {
                    panic!("ERROR::SHADER::VERTEX::COMPILATION_FAILED\n{}", error);
                }
                let fs = gl_sys::CreateShader(gl_sys::FRAGMENT_SHADER);
                gl_sys::ShaderSource(fs, 1, [pixel.as_ptr() as *const _].as_ptr(), ptr::null());
                gl_sys::CompileShader(fs);
                //println!("{}", Self::opengl_get_info_log(true, fs as usize, &fragment));
                if let Some(error) = Self::opengl_has_shader_error(true, fs as usize, &pixel) {
                    panic!("ERROR::SHADER::FRAGMENT::COMPILATION_FAILED\n{}", error);
                }
                
                let program = gl_sys::CreateProgram();
                gl_sys::AttachShader(program, vs);
                gl_sys::AttachShader(program, fs);
                gl_sys::LinkProgram(program);
                if let Some(error) = Self::opengl_has_shader_error(false, program as usize, "") {
                    panic!("ERROR::SHADER::LINK::COMPILATION_FAILED\n{}", error);
                }
                gl_sys::DeleteShader(vs);
                gl_sys::DeleteShader(fs);
                program
            };
            
            if let Some(cache_dir) = os_type.get_cache_dir() {
                let mut binary = Vec::new();
                let mut binary_len = 0;
                gl_sys::GetProgramiv(program, gl_sys::PROGRAM_BINARY_LENGTH, &mut binary_len);
                if binary_len != 0 {
                    binary.resize(binary_len as usize, 0u8);
                    let mut return_size = 0i32;
                    let mut binary_format = 0u32;
                    gl_sys::GetProgramBinary(program, binary.len() as i32, &mut return_size as *mut _, &mut binary_format as *mut _, binary.as_mut_ptr() as *mut _);
                    if return_size != 0 {
                        //log!("GOT FORMAT {}", format);
                        let shader_hash = live_id!(shader).str_append(&vertex).str_append(&pixel);
                        let mut filename = format!("{}/shader_{:08x}", cache_dir, shader_hash.0);

                        match os_type {
                            Android(params) => {
                                filename = format!("{}_av{}_bn{}_kv{}", filename, params.android_version, params.build_number, params.kernel_version);
                            },
                            _ => (),
                        };

                        filename = format!("{}.bin", filename);

                        binary.resize(return_size as usize, 0u8);
                        if let Ok(mut cache) = File::create(filename) {
                            let _ = cache.write_all(&binary_format.to_be_bytes());
                            let _ = cache.write_all(&binary);
                        }
                    }
                } 
            }

            Self{
                program,
                geometries:Self::opengl_get_attributes(program, "packed_geometry_", mapping.geometries.total_slots),
                instances: Self::opengl_get_attributes(program, "packed_instance_", mapping.instances.total_slots),
                textures: Self::opengl_get_texture_slots(program, &mapping.textures),
                pass_uniforms: Self::opengl_get_uniform(program, "pass_table"),
                view_uniforms: Self::opengl_get_uniform(program, "view_table"),
                draw_uniforms: Self::opengl_get_uniform(program, "draw_table"),
                user_uniforms: Self::opengl_get_uniform(program, "user_table"),
                live_uniforms: Self::opengl_get_uniform(program, "live_table"),
                const_table_uniform: Self::opengl_get_uniform(program, "const_table"),
            }
        }
    }

    
    pub fn set_uniform_array(loc: &OpenglUniform, array: &[f32]) {
        unsafe {
            gl_sys::Uniform1fv(loc.loc as i32, array.len() as i32, array.as_ptr());
        }
    }
    
    pub fn opengl_get_uniform(program: u32, name: &str) -> OpenglUniform {
        let mut name0 = String::new();
        name0.push_str(name);
        name0.push_str("\0");
        unsafe {
            OpenglUniform {
                loc: gl_sys::GetUniformLocation(program, name0.as_ptr() as *const _),
                //name: name.to_string(),
            }
        }
    }
    
    pub fn opengl_get_info_log(compile: bool, shader: usize, source: &str) -> String {
        unsafe {
            let mut length = 0;
            if compile {
                gl_sys::GetShaderiv(shader as u32, gl_sys::INFO_LOG_LENGTH, &mut length);
            } else {
                gl_sys::GetProgramiv(shader as u32, gl_sys::INFO_LOG_LENGTH, &mut length);
            }
            let mut log = Vec::with_capacity(length as usize);
            if compile {
                gl_sys::GetShaderInfoLog(shader as u32, length, ptr::null_mut(), log.as_mut_ptr());
            } else {
                gl_sys::GetProgramInfoLog(shader as u32, length, ptr::null_mut(), log.as_mut_ptr());
            }
            log.set_len(length as usize);
            let mut r = "".to_string();
            r.push_str(CStr::from_ptr(log.as_ptr()).to_str().unwrap());
            r.push_str("\n");
            let split = source.split("\n");
            for (line, chunk) in split.enumerate() {
                r.push_str(&(line + 1).to_string());
                r.push_str(":");
                r.push_str(chunk);
                r.push_str("\n");
            }
            r
        }
    }
    
    pub fn opengl_has_shader_error(compile: bool, shader: usize, source: &str) -> Option<String> {
        //None
        unsafe {
            
            let mut success = gl_sys::TRUE as i32;
            
            if compile {
                gl_sys::GetShaderiv(shader as u32, gl_sys::COMPILE_STATUS, &mut success);
            }
            else {
                gl_sys::GetProgramiv(shader as u32, gl_sys::LINK_STATUS, &mut success);
            };
            
            if success != gl_sys::TRUE as i32 {
                Some(Self::opengl_get_info_log(compile, shader, source))
            }
            else {
                None
            }
        }
    }
    
    pub fn opengl_get_attributes(program: u32, prefix: &str, slots: usize) -> Vec<OpenglAttribute> {
        let mut attribs = Vec::new();
        
        fn ceil_div4(base: usize) -> usize {
            let r = base >> 2;
            if base & 3 != 0 {
                return r + 1
            }
            r
        }
        
        let stride = (slots * mem::size_of::<f32>()) as i32;
        let num_attr = ceil_div4(slots);
        for i in 0..num_attr {
            let mut name0 = prefix.to_string();
            name0.push_str(&i.to_string());
            name0.push_str("\0");
            
            let mut size = ((slots - i * 4)) as i32;
            if size > 4 {
                size = 4;
            }
            unsafe {
                attribs.push(
                    OpenglAttribute {
                        loc: {
                            let loc = gl_sys::GetAttribLocation(program, name0.as_ptr() as *const _) as u32;
                            loc
                        },
                        offset: (i * 4 * mem::size_of::<f32>()) as usize,
                        size: size,
                        stride: stride
                    }
                )
            }
        }
        attribs
    }
    
    
    pub fn opengl_get_texture_slots(program: u32, texture_slots: &Vec<DrawShaderTextureInput>) -> Vec<OpenglUniform> {
        let mut gl_texture_slots = Vec::new();
        
        for slot in texture_slots {
            let mut name0 = "ds_".to_string();
            name0.push_str(&slot.id.to_string());
            name0.push_str("\0");
            unsafe {
                gl_texture_slots.push(OpenglUniform {
                    loc: gl_sys::GetUniformLocation(program, name0.as_ptr() as *const _),
                })
            }
        }
        gl_texture_slots
    }

    pub fn free_resources(self){
        unsafe{
            gl_sys::DeleteShader(self.program);
        }
    }
}

impl CxOsDrawShader {
    pub fn new(vertex: &str, pixel: &str, os_type: &OsType) -> Self {
        // Check if GL_OES_EGL_image_external extension is available in the current device, otherwise do not attempt to use in the shaders.
        let available_extensions = get_gl_string(gl_sys::EXTENSIONS);
        let is_external_texture_supported = available_extensions.split_whitespace().any(|ext| ext == "GL_OES_EGL_image_external");

        let mut maybe_ext_tex_extension_import = String::new();
        let mut maybe_ext_tex_extension_sampler = String::new();

        // GL_OES_EGL_image_external is not well supported on Android emulators with macOS hosts.
        // Because there's no bullet-proof way to check the emualtor host at runtime, we're currently disabling external texture support on all emulators.
        let is_emulator = match os_type {
            Android(params) => params.is_emulator,
            _ => false,
        };

        // Some Android devices running Adreno GPUs suddenly stopped compiling shaders when passing the samplerExternalOES sampler to texture2D functions. 
        // This seems like a driver bug (no confirmation from Qualcomm yet).
        // Therefore we're disabling the external texture support for Adreno until this is fixed.
        let is_vendor_adreno = get_gl_string(gl_sys::RENDERER).contains("Adreno"); 
        if is_external_texture_supported && !is_vendor_adreno && !is_emulator {
            maybe_ext_tex_extension_import = "#extension GL_OES_EGL_image_external : require\n".to_string();
            maybe_ext_tex_extension_sampler = "vec4 sample2dOES(samplerExternalOES sampler, vec2 pos){{ return texture2D(sampler, vec2(pos.x, pos.y));}}".to_string();
        }
        
        let vertex = format!("
            #version 100
            {}
            precision highp float;
            precision highp int;
            vec4 sample2d(sampler2D sampler, vec2 pos){{return texture2D(sampler, vec2(pos.x, pos.y));}} 
            vec4 sample2d_rt(sampler2D sampler, vec2 pos){{return texture2D(sampler, vec2(pos.x, 1.0-pos.y));}}
            mat4 transpose(mat4 m){{return mat4(m[0][0],m[1][0],m[2][0],m[3][0],m[0][1],m[1][1],m[2][1],m[3][1],m[0][2],m[1][2],m[2][2],m[3][3], m[3][0], m[3][1], m[3][2], m[3][3]);}}
            mat3 transpose(mat3 m){{return mat3(m[0][0],m[1][0],m[2][0],m[0][1],m[1][1],m[2][1],m[0][2],m[1][2],m[2][2]);}}
            mat2 transpose(mat2 m){{return mat2(m[0][0],m[1][0],m[0][1],m[1][1]);}}
            {}\0", maybe_ext_tex_extension_import, vertex);

        let pixel = format!("
            #version 100
            #extension GL_OES_standard_derivatives : enable
            {}
            precision highp float;
            precision highp int;
            vec4 sample2d(sampler2D sampler, vec2 pos){{return texture2D(sampler, vec2(pos.x, pos.y));}}
            vec4 sample2d_rt(sampler2D sampler, vec2 pos){{return texture2D(sampler, vec2(pos.x, 1.0-pos.y));}}
            {}
            mat4 transpose(mat4 m){{return mat4(m[0][0],m[1][0],m[2][0],m[3][0],m[0][1],m[1][1],m[2][1],m[3][1],m[0][2],m[1][2],m[2][2],m[3][3], m[3][0], m[3][1], m[3][2], m[3][3]);}}
            mat3 transpose(mat3 m){{return mat3(m[0][0],m[1][0],m[2][0],m[0][1],m[1][1],m[2][1],m[0][2],m[1][2],m[2][2]);}}
            mat2 transpose(mat2 m){{return mat2(m[0][0],m[1][0],m[0][1],m[1][1]);}}
            {}\0", maybe_ext_tex_extension_import, maybe_ext_tex_extension_sampler, pixel);
        
            // lets fetch the uniform positions for our uniforms
        CxOsDrawShader {
            vertex,
            pixel,
            gl_shader: None,
        }
    }

    pub fn free_resources(&mut self){
        if let Some(gl_shader) = self.gl_shader.take(){
            gl_shader.free_resources();
        }
    }
}


fn get_gl_string(key: gl_sys::types::GLenum) -> String {
    unsafe {
        let string_ptr = gl_sys::GetString(key) as *const c_char;
        if string_ptr == ptr::null(){
            return String::new()
        }
        CStr::from_ptr(string_ptr).to_string_lossy().into_owned()
    }
}

#[derive(Default, Clone)]
pub struct OpenglAttribute {
    pub loc: u32,
    pub size: i32,
    pub offset: usize,
    pub stride: i32
}

#[derive(Debug, Default, Clone)]
pub struct OpenglUniform {
    pub loc: i32,
    //pub name: String,
}


#[derive(Clone, Default)]
pub struct CxOsGeometry {
    pub vb: OpenglBuffer,
    pub ib: OpenglBuffer,
}

impl CxOsGeometry{
    pub fn free_resources(&mut self){
        self.vb.free_resources();
        self.ib.free_resources();
    }
}
    

/*
#[derive(Default, Clone)]
pub struct OpenglTextureSlot {
    pub loc: isize,
    pub name: String
}
*/
#[derive(Clone, Default)]
pub struct CxOsView {
}

#[derive(Default, Clone)]
pub struct CxOsDrawCallVao {
    pub vao: Option<u32>,
    pub shader_id: Option<usize>,
    pub inst_vb: Option<u32>,
    pub geom_vb: Option<u32>,
    pub geom_ib: Option<u32>,
}

impl CxOsDrawCallVao {
    pub fn free(self){
        if let Some(vao) = self.vao{
            unsafe{gl_sys::DeleteVertexArrays(1, &vao)};
        }
    }    
}

#[derive(Default, Clone)]
pub struct CxOsDrawCall {
    pub inst_vb: OpenglBuffer,
    pub vao: Option<CxOsDrawCallVao>,
}

impl CxOsDrawCall {
    pub fn free_resources(&mut self){
        self.inst_vb.free_resources();
        if let Some(vao) = self.vao.take(){
            vao.free();
        }
    }    
}

#[derive(Clone, Default)]
pub struct CxOsTexture {
    pub gl_texture: Option<u32>,
    pub gl_renderbuffer: Option<u32>,
}

impl CxTexture {

    /// Updates or creates a texture based on the current texture format.
    ///
    /// This method optimizes texture management by:
    /// 1. Reusing existing OpenGL textures when possible.
    /// 2. Using `glTexSubImage2D` for updates when dimensions haven't changed.
    /// 3. Falling back to `glTexImage2D` for new textures or when dimensions change.
    ///
    /// Internal workings:
    /// - If a previous platform resource exists, it's reused to avoid unnecessary allocations.
    /// - If no texture exists, a new OpenGL texture is generated.
    /// - The method checks current texture dimensions to decide between `glTexSubImage2D` (update) 
    ///   and `glTexImage2D` (new allocation).
    ///
    /// Note: This method assumes that the texture format doesn't change between updates. 
    /// This is safe because when allocating textures at the Cx level, there are compatibility checks.
    pub fn update_vec_texture(&mut self) {
        let mut allocated = false;
        if self.alloc_vec() {
            if let Some(previous) = self.previous_platform_resource.take() {
                self.os = previous;
            } 
            
            if self.os.gl_texture.is_none() {
                unsafe {
                    let mut gl_texture = std::mem::MaybeUninit::uninit();
                    gl_sys::GenTextures(1, gl_texture.as_mut_ptr());
                    self.os.gl_texture = Some(gl_texture.assume_init());
                }
            }
            allocated = true;
        }
    
        let updated = self.take_updated();
        if updated.is_empty() {
            return;
        }
        
        unsafe {
            gl_sys::BindTexture(gl_sys::TEXTURE_2D, self.os.gl_texture.unwrap());
            gl_sys::TexParameteri(gl_sys::TEXTURE_2D, gl_sys::TEXTURE_WRAP_S, gl_sys::CLAMP_TO_EDGE as i32);
            gl_sys::TexParameteri(gl_sys::TEXTURE_2D, gl_sys::TEXTURE_WRAP_T, gl_sys::CLAMP_TO_EDGE as i32);
    
            // Set texture parameters based on the format
            let (width, height, internal_format, format, data_type, data, size_per_pixel, use_mipmaps) = match &self.format {
                TextureFormat::VecBGRAu8_32{width, height, data, ..} => 
                    (*width, *height, gl_sys::BGRA, gl_sys::BGRA, gl_sys::UNSIGNED_BYTE, data.as_ref().unwrap().as_ptr() as *const std::ffi::c_void, 4, false),
                TextureFormat::VecMipBGRAu8_32{width, height, data, max_level: _, ..} => 
                    (*width, *height, gl_sys::BGRA, gl_sys::BGRA, gl_sys::UNSIGNED_BYTE, data.as_ref().unwrap().as_ptr() as *const std::ffi::c_void, 4, true),
                TextureFormat::VecRGBAf32{width, height, data, ..} => 
                    (*width, *height, gl_sys::RGBA, gl_sys::RGBA, gl_sys::FLOAT, data.as_ref().unwrap().as_ptr() as *const std::ffi::c_void, 16, false),
                TextureFormat::VecRu8{width, height, data, unpack_row_length, ..} => {
                    gl_sys::PixelStorei(gl_sys::UNPACK_ALIGNMENT, 1);
                    if let Some(row_length) = unpack_row_length {
                        gl_sys::PixelStorei(gl_sys::UNPACK_ROW_LENGTH, *row_length as i32);
                    }
                    (*width, *height, gl_sys::R8, gl_sys::RED, gl_sys::UNSIGNED_BYTE, data.as_ref().unwrap().as_ptr() as *const std::ffi::c_void, 1, false)
                },
                TextureFormat::VecRGu8{width, height, data, unpack_row_length, ..} => {
                    gl_sys::PixelStorei(gl_sys::UNPACK_ALIGNMENT, 1);
                    if let Some(row_length) = unpack_row_length {
                        gl_sys::PixelStorei(gl_sys::UNPACK_ROW_LENGTH, *row_length as i32);
                    }
                    (*width, *height, gl_sys::RG, gl_sys::RG, gl_sys::UNSIGNED_BYTE, data.as_ref().unwrap().as_ptr() as *const std::ffi::c_void, 2, false)
                },
                TextureFormat::VecRf32{width, height, data, ..} => 
                    (*width, *height, gl_sys::RED, gl_sys::RED, gl_sys::FLOAT, data.as_ref().unwrap().as_ptr() as *const std::ffi::c_void, 4, false),
                _ => panic!("Unsupported texture format"),
            };
    
            let mut current_width = 0;
            let mut current_height = 0;
            gl_sys::GetTexLevelParameteriv(gl_sys::TEXTURE_2D, 0, gl_sys::TEXTURE_WIDTH, &mut current_width);
            gl_sys::GetTexLevelParameteriv(gl_sys::TEXTURE_2D, 0, gl_sys::TEXTURE_HEIGHT, &mut current_height);
    
            match updated {
                TextureUpdated::Partial(rect) => {
<<<<<<< HEAD
                    gl_sys::PixelStorei(gl_sys::UNPACK_ROW_LENGTH, (width * size_per_pixel) as i32);
=======
                    if allocated{
                        gl_sys::TexImage2D(
                            gl_sys::TEXTURE_2D,
                            0,
                            internal_format as i32,
                            width as i32, height as i32,
                            0,
                            format,
                            data_type,
                            0 as *const _
                        );
                    }
>>>>>>> 292f17f9
                    gl_sys::TexSubImage2D(
                        gl_sys::TEXTURE_2D,
                        0,
                        rect.origin.x as i32,
                        rect.origin.y as i32,
                        rect.size.width as i32,
                        rect.size.height as i32,
                        format,
                        data_type,
                        (data as *const u8).add((rect.origin.y * width + rect.origin.x) * size_per_pixel) as *const std::ffi::c_void,
                    );
                },
                TextureUpdated::Full => {
                    gl_sys::TexImage2D(
                        gl_sys::TEXTURE_2D,
                        0,
                        internal_format as i32,
                        width as i32, height as i32,
                        0,
                        format,
                        data_type,
                        data
                    );
                },
                TextureUpdated::Empty => panic!("already asserted that updated is not empty"),
            };
    
            gl_sys::TexParameteri(gl_sys::TEXTURE_2D, gl_sys::TEXTURE_MIN_FILTER, if use_mipmaps { gl_sys::LINEAR_MIPMAP_LINEAR } else { gl_sys::LINEAR } as i32);
            gl_sys::TexParameteri(gl_sys::TEXTURE_2D, gl_sys::TEXTURE_MAG_FILTER, gl_sys::LINEAR as i32);
    
            if use_mipmaps {
                if let TextureFormat::VecMipBGRAu8_32{max_level, ..} = &self.format {
                    gl_sys::TexParameteri(gl_sys::TEXTURE_2D, gl_sys::TEXTURE_BASE_LEVEL, 0);
                    gl_sys::TexParameteri(gl_sys::TEXTURE_2D, gl_sys::TEXTURE_MAX_LEVEL, max_level.unwrap_or(1000) as i32);
                    gl_sys::GenerateMipmap(gl_sys::TEXTURE_2D);
                }
            }
    
            gl_sys::BindTexture(gl_sys::TEXTURE_2D, 0);
        }
    }

    pub fn setup_video_texture(&mut self) -> bool {
        while unsafe { gl_sys::GetError() } != 0 {}

        if self.alloc_video() {
            self.free_previous_resources();
            if self.os.gl_texture.is_none() { 
                unsafe {
                    let mut gl_texture = std::mem::MaybeUninit::uninit();
                    gl_sys::GenTextures(1, gl_texture.as_mut_ptr());
                    self.os.gl_texture = Some(gl_texture.assume_init());
                }
            }
        }
        if self.take_initial() {
            unsafe{
                gl_sys::BindTexture(gl_sys::TEXTURE_EXTERNAL_OES, self.os.gl_texture.unwrap());
        
                gl_sys::TexParameteri(gl_sys::TEXTURE_EXTERNAL_OES, gl_sys::TEXTURE_WRAP_S, gl_sys::CLAMP_TO_EDGE as i32);
                gl_sys::TexParameteri(gl_sys::TEXTURE_EXTERNAL_OES, gl_sys::TEXTURE_WRAP_T, gl_sys::CLAMP_TO_EDGE as i32);

                gl_sys::TexParameteri(gl_sys::TEXTURE_EXTERNAL_OES, gl_sys::TEXTURE_MIN_FILTER, gl_sys::LINEAR as i32);
                gl_sys::TexParameteri(gl_sys::TEXTURE_EXTERNAL_OES, gl_sys::TEXTURE_MAG_FILTER, gl_sys::LINEAR as i32);
        
                gl_sys::BindTexture(gl_sys::TEXTURE_EXTERNAL_OES, 0);

                assert_eq!(gl_sys::GetError(), 0, "UPDATE VIDEO TEXTURE ERROR {}", self.os.gl_texture.unwrap());
            }
            return true;
        }
        false
    }
    
    pub fn update_render_target(&mut self, width: usize, height: usize) {
        if self.alloc_render(width, height){
            let alloc = self.alloc.as_ref().unwrap();
            if self.os.gl_texture.is_none() {
                let mut gl_texture = std::mem::MaybeUninit::uninit();
                unsafe{
                    gl_sys::GenTextures(1, gl_texture.as_mut_ptr());
                    self.os.gl_texture = Some(gl_texture.assume_init());
                }
            }
            unsafe{gl_sys::BindTexture(gl_sys::TEXTURE_2D, self.os.gl_texture.unwrap())};
            match &alloc.pixel {
                TexturePixel::BGRAu8 => unsafe{
                    gl_sys::TexParameteri(gl_sys::TEXTURE_2D, gl_sys::TEXTURE_MIN_FILTER, gl_sys::NEAREST as i32);
                    gl_sys::TexParameteri(gl_sys::TEXTURE_2D, gl_sys::TEXTURE_MAG_FILTER, gl_sys::NEAREST as i32);
                    gl_sys::TexImage2D(
                        gl_sys::TEXTURE_2D,
                        0,
                        gl_sys::RGBA as i32,
                        width as i32,
                        height as i32,
                        0,
                        gl_sys::RGBA,
                        gl_sys::UNSIGNED_BYTE,
                        ptr::null()
                    );
                },
                TexturePixel::RGBAf16 => unsafe{
                    gl_sys::TexParameteri(gl_sys::TEXTURE_2D, gl_sys::TEXTURE_MIN_FILTER, gl_sys::NEAREST as i32);
                    gl_sys::TexParameteri(gl_sys::TEXTURE_2D, gl_sys::TEXTURE_MAG_FILTER, gl_sys::NEAREST as i32);
                    gl_sys::TexImage2D(
                        gl_sys::TEXTURE_2D,
                        0,
                        gl_sys::RGBA as i32,
                        width as i32,
                        height as i32,
                        0,
                        gl_sys::RGBA,
                        gl_sys::HALF_FLOAT,
                        ptr::null()
                    );
                }
                TexturePixel::RGBAf32 => unsafe{
                    gl_sys::TexParameteri(gl_sys::TEXTURE_2D, gl_sys::TEXTURE_MIN_FILTER, gl_sys::NEAREST as i32);
                    gl_sys::TexParameteri(gl_sys::TEXTURE_2D, gl_sys::TEXTURE_MAG_FILTER, gl_sys::NEAREST as i32);
                    gl_sys::TexImage2D(
                        gl_sys::TEXTURE_2D,
                        0,
                        gl_sys::RGBA as i32,
                        width as i32,
                        height as i32,
                        0,
                        gl_sys::RGBA,
                        gl_sys::FLOAT,
                        ptr::null()
                    );
                }
                _ => panic!()
            }
            unsafe{
                gl_sys::BindTexture(gl_sys::TEXTURE_2D, 0);
            }
        }
    }
    
    fn update_depth_stencil(
        &mut self,
        width: usize,
        height: usize
    ) {
        if self.alloc_depth(width, height){
                   
            let alloc = self.alloc.as_ref().unwrap();
            match &alloc.pixel {
                TexturePixel::D32 => unsafe{
                    if self.os.gl_renderbuffer.is_none() {
                        let mut gl_renderbuf = std::mem::MaybeUninit::uninit();
                        gl_sys::GenRenderbuffers(1, gl_renderbuf.as_mut_ptr());
                        let gl_renderbuffer = gl_renderbuf.assume_init();
                        self.os.gl_renderbuffer = Some(gl_renderbuffer);
                    }
                        
                    gl_sys::BindRenderbuffer(gl_sys::RENDERBUFFER, self.os.gl_renderbuffer.unwrap());
                    gl_sys::RenderbufferStorage(
                        gl_sys::RENDERBUFFER,
                        gl_sys::DEPTH_COMPONENT32F,
                        width as i32,
                        height as i32
                    );
                    gl_sys::BindRenderbuffer(gl_sys::RENDERBUFFER, 0);
                },
                _ => {
                    println!("update_platform_render_targete unsupported texture format");
                }
            }
        }
    }
    
    pub fn free_previous_resources(&mut self){
        if let Some(mut old_os) = self.previous_platform_resource.take(){
            if let Some(gl_texture) = old_os.gl_texture.take(){
                unsafe{gl_sys::DeleteTextures(1, &gl_texture)};
                crate::log!("Deleted texture: {}", gl_texture);
            }
            if let Some(gl_renderbuffer) = old_os.gl_renderbuffer.take(){
                unsafe{gl_sys::DeleteRenderbuffers(1, &gl_renderbuffer)};
            }
        }
    }
}

#[derive(Default, Clone)]
pub struct CxOsPass {
    pub gl_framebuffer: Option<u32>,
}

impl CxOsPass{
    
    pub fn free_resources(&mut self){
        if let Some(gl_framebuffer) = self.gl_framebuffer.take(){
            unsafe{gl_sys::DeleteFramebuffers(1, &gl_framebuffer)};
        }
    }    
}

#[derive(Default, Clone)]
pub struct OpenglBuffer {
    pub gl_buffer: Option<u32>
}

impl OpenglBuffer {
    
    pub fn alloc_gl_buffer(&mut self) {
        unsafe {
            let mut gl_buffer = std::mem::MaybeUninit::uninit();
            gl_sys::GenBuffers(1, gl_buffer.as_mut_ptr());
            self.gl_buffer = Some(gl_buffer.assume_init());
        }
    }
    
    pub fn update_with_f32_data(&mut self, data: &Vec<f32>) {
        if self.gl_buffer.is_none() {
            self.alloc_gl_buffer();
        }
        unsafe {
            gl_sys::BindBuffer(gl_sys::ARRAY_BUFFER, self.gl_buffer.unwrap());
            gl_sys::BufferData(
                gl_sys::ARRAY_BUFFER,
                (data.len() * mem::size_of::<f32>()) as gl_sys::types::GLsizeiptr,
                data.as_ptr() as *const _,
                gl_sys::STATIC_DRAW
            );
        }
    }
    
    pub fn update_with_u32_data(&mut self, data: &Vec<u32>) {
        if self.gl_buffer.is_none() {
            self.alloc_gl_buffer();
        }
        unsafe {
            gl_sys::BindBuffer(gl_sys::ELEMENT_ARRAY_BUFFER, self.gl_buffer.unwrap());
            gl_sys::BufferData(
                gl_sys::ELEMENT_ARRAY_BUFFER,
                (data.len() * mem::size_of::<u32>()) as gl_sys::types::GLsizeiptr,
                data.as_ptr() as *const _,
                gl_sys::STATIC_DRAW
            );
        }
    }
    
    pub fn free_resources(&mut self){
        if let Some(gl_buffer) = self.gl_buffer.take(){
            unsafe{gl_sys::DeleteBuffers(1, &gl_buffer)};
        }
    }

}<|MERGE_RESOLUTION|>--- conflicted
+++ resolved
@@ -954,7 +954,7 @@
     /// Note: This method assumes that the texture format doesn't change between updates. 
     /// This is safe because when allocating textures at the Cx level, there are compatibility checks.
     pub fn update_vec_texture(&mut self) {
-        let mut allocated = false;
+        let mut newly_allocated = false;
         if self.alloc_vec() {
             if let Some(previous) = self.previous_platform_resource.take() {
                 self.os = previous;
@@ -967,7 +967,7 @@
                     self.os.gl_texture = Some(gl_texture.assume_init());
                 }
             }
-            allocated = true;
+            newly_allocated = true;
         }
     
         let updated = self.take_updated();
@@ -1014,10 +1014,7 @@
     
             match updated {
                 TextureUpdated::Partial(rect) => {
-<<<<<<< HEAD
-                    gl_sys::PixelStorei(gl_sys::UNPACK_ROW_LENGTH, (width * size_per_pixel) as i32);
-=======
-                    if allocated{
+                    if newly_allocated {
                         gl_sys::TexImage2D(
                             gl_sys::TEXTURE_2D,
                             0,
@@ -1029,7 +1026,6 @@
                             0 as *const _
                         );
                     }
->>>>>>> 292f17f9
                     gl_sys::TexSubImage2D(
                         gl_sys::TEXTURE_2D,
                         0,
