use {
    makepad_objc_sys::{
        msg_send,
        runtime::YES,
        sel,
        class,
        sel_impl,
    },
    crate::{
        makepad_objc_sys::objc_block,
        makepad_shader_compiler::{
            generate_metal,
            generate_metal::MetalGeneratedShader,
        },
        makepad_math::*,
        makepad_live_id::*,
        makepad_error_log::*,
        os::{
            apple::apple_sys::*,
            apple::apple_util::{
                nsstring_to_string,
                str_to_nsstring,
            },
            cx_stdin::PresentableDraw,
        },
        draw_list::DrawListId,
        cx::Cx,
        pass::{PassClearColor, PassClearDepth, PassId},
        texture::{
            CxTexture,
            Texture,
            TexturePixel,
            TextureFormat,
<<<<<<< HEAD
            TextureDesc,
            PixelData,
=======
>>>>>>> 82f83400
        },
    },
    std::sync::{
        Arc,
        Condvar,
        Mutex,
    },
};

#[cfg(target_os = "macos")]
use crate::metal_xpc::store_xpc_service_texture;

impl Cx {
    
    
    fn render_view(
        &mut self,
        pass_id: PassId,
        draw_list_id: DrawListId,
        zbias: &mut f32,
        zbias_step: f32,
        encoder: ObjcId,
        command_buffer: ObjcId,
        gpu_read_guards: &mut Vec<MetalRwLockGpuReadGuard>,
        metal_cx: &MetalCx,
    ) {
        // tad ugly otherwise the borrow checker locks 'self' and we can't recur
        let draw_items_len = self.draw_lists[draw_list_id].draw_items.len();
        //self.views[view_id].set_clipping_uniforms();
        self.draw_lists[draw_list_id].uniform_view_transform(&Mat4::identity());
        
        for draw_item_id in 0..draw_items_len {
            if let Some(sub_list_id) = self.draw_lists[draw_list_id].draw_items[draw_item_id].kind.sub_list() {
                self.render_view(
                    pass_id,
                    sub_list_id,
                    zbias,
                    zbias_step,
                    encoder,
                    command_buffer,
                    gpu_read_guards,
                    metal_cx,
                );
            }
            else {
                let draw_list = &mut self.draw_lists[draw_list_id];
                let draw_item = &mut draw_list.draw_items[draw_item_id];
                let draw_call = if let Some(draw_call) = draw_item.kind.draw_call_mut() {
                    draw_call
                }else {
                    continue;
                };
                
                let sh = &self.draw_shaders[draw_call.draw_shader.draw_shader_id];
                if sh.os_shader_id.is_none() { // shader didnt compile somehow
                    continue;
                }
                let shp = &self.draw_shaders.os_shaders[sh.os_shader_id.unwrap()];
                
                if draw_call.instance_dirty {
                    draw_call.instance_dirty = false;
                    // update the instance buffer data
                    self.os.bytes_written += draw_item.instances.as_ref().unwrap().len() * 4;
                    draw_item.os.instance_buffer.next();
                    draw_item.os.instance_buffer.get_mut().cpu_write().update(metal_cx, &draw_item.instances.as_ref().unwrap());
                }
                
                // update the zbias uniform if we have it.
                draw_call.draw_uniforms.set_zbias(*zbias);
                *zbias += zbias_step;
                
                if draw_call.uniforms_dirty {
                    draw_call.uniforms_dirty = false;
                }
                
                // lets verify our instance_offset is not disaligned
                let instances = (draw_item.instances.as_ref().unwrap().len() / sh.mapping.instances.total_slots) as u64;
                
                if instances == 0 {
                    continue;
                }
                let render_pipeline_state = shp.render_pipeline_state.as_id();
                unsafe {let () = msg_send![encoder, setRenderPipelineState: render_pipeline_state];}
                
                let geometry_id = if let Some(geometry_id) = draw_call.geometry_id {geometry_id}
                else {
                    continue;
                };
                
                let geometry = &mut self.geometries[geometry_id];
                
                if geometry.dirty {
                    geometry.os.index_buffer.next();
                    geometry.os.index_buffer.get_mut().cpu_write().update(metal_cx, &geometry.indices);
                    geometry.os.vertex_buffer.next();
                    geometry.os.vertex_buffer.get_mut().cpu_write().update(metal_cx, &geometry.vertices);
                    geometry.dirty = false;
                }
                
                if let Some(inner) = geometry.os.vertex_buffer.get().cpu_read().inner.as_ref() {
                    unsafe {msg_send![
                        encoder,
                        setVertexBuffer: inner.buffer.as_id()
                        offset: 0
                        atIndex: 0
                    ]}
                }
                else {error!("Drawing error: vertex_buffer None")}
                
                if let Some(inner) = draw_item.os.instance_buffer.get().cpu_read().inner.as_ref() {
                    unsafe {msg_send![
                        encoder,
                        setVertexBuffer: inner.buffer.as_id()
                        offset: 0
                        atIndex: 1
                    ]}
                }
                else {error!("Drawing error: instance_buffer None")}
                
                let pass_uniforms = self.passes[pass_id].pass_uniforms.as_slice();
                let draw_list_uniforms = draw_list.draw_list_uniforms.as_slice();
                let draw_uniforms = draw_call.draw_uniforms.as_slice();
                
                unsafe {
                    
                    let () = msg_send![encoder, setVertexBytes: sh.mapping.live_uniforms_buf.as_ptr() as *const std::ffi::c_void length: (sh.mapping.live_uniforms_buf.len() * 4) as u64 atIndex: 2u64];
                    let () = msg_send![encoder, setFragmentBytes: sh.mapping.live_uniforms_buf.as_ptr() as *const std::ffi::c_void length: (sh.mapping.live_uniforms_buf.len() * 4) as u64 atIndex: 2u64];
                    
                    if let Some(id) = shp.draw_uniform_buffer_id {
                        let () = msg_send![encoder, setVertexBytes: draw_uniforms.as_ptr() as *const std::ffi::c_void length: (draw_uniforms.len() * 4) as u64 atIndex: id];
                        let () = msg_send![encoder, setFragmentBytes: draw_uniforms.as_ptr() as *const std::ffi::c_void length: (draw_uniforms.len() * 4) as u64 atIndex: id];
                    }
                    if let Some(id) = shp.pass_uniform_buffer_id {
                        let () = msg_send![encoder, setVertexBytes: pass_uniforms.as_ptr() as *const std::ffi::c_void length: (pass_uniforms.len() * 4) as u64 atIndex: id];
                        let () = msg_send![encoder, setFragmentBytes: pass_uniforms.as_ptr() as *const std::ffi::c_void length: (pass_uniforms.len() * 4) as u64 atIndex: id];
                    }
                    if let Some(id) = shp.view_uniform_buffer_id {
                        let () = msg_send![encoder, setVertexBytes: draw_list_uniforms.as_ptr() as *const std::ffi::c_void length: (draw_list_uniforms.len() * 4) as u64 atIndex: id];
                        let () = msg_send![encoder, setFragmentBytes: draw_list_uniforms.as_ptr() as *const std::ffi::c_void length: (draw_list_uniforms.len() * 4) as u64 atIndex: id];
                    }
                    if let Some(id) = shp.user_uniform_buffer_id {
                        let () = msg_send![encoder, setVertexBytes: draw_call.user_uniforms.as_ptr() as *const std::ffi::c_void length: (draw_call.user_uniforms.len() * 4) as u64 atIndex: id];
                        let () = msg_send![encoder, setFragmentBytes: draw_call.user_uniforms.as_ptr() as *const std::ffi::c_void length: (draw_call.user_uniforms.len() * 4) as u64 atIndex: id];
                    }
                    
                    let ct = &sh.mapping.const_table.table;
                    if ct.len()>0 {
                        let () = msg_send![encoder, setVertexBytes: ct.as_ptr() as *const std::ffi::c_void length: (ct.len() * 4) as u64 atIndex: 3u64];
                        let () = msg_send![encoder, setFragmentBytes: ct.as_ptr() as *const std::ffi::c_void length: (ct.len() * 4) as u64 atIndex: 3u64];
                    }
                }
                // lets set our textures
                for i in 0..sh.mapping.textures.len() {
                    
                    let texture_id = if let Some(texture) = &draw_call.texture_slots[i] {
                        texture.texture_id()
                    }else {
                        let () = unsafe {msg_send![
                            encoder,
                            setFragmentTexture: nil
                            atIndex: i as u64
                        ]};
                        let () = unsafe {msg_send![
                            encoder,
                            setVertexTexture: nil
                            atIndex: i as u64
                        ]};
                        continue
                    };
                    
                    let cxtexture = &mut self.textures[texture_id];
                    
                    if cxtexture.format.is_shared() {
                        #[cfg(target_os = "macos")]
                        cxtexture.update_shared_texture(
                            metal_cx.device,
                        );
                    }
                    else if cxtexture.format.is_vec(){
                        cxtexture.update_vec_texture(
                            metal_cx,
<<<<<<< HEAD
                            &cxtexture.desc,
                            &cxtexture.pixel_data
=======
>>>>>>> 82f83400
                        );
                    }
                    
                    if let Some(texture) = cxtexture.os.texture.as_ref() {
                        let () = unsafe {msg_send![
                            encoder,
                            setFragmentTexture: texture.as_id()
                            atIndex: i as u64
                        ]};
                        let () = unsafe {msg_send![
                            encoder,
                            setVertexTexture: texture.as_id()
                            atIndex: i as u64
                        ]};
                    }
                    
                }
                self.os.draw_calls_done += 1;
                if let Some(inner) = geometry.os.index_buffer.get().cpu_read().inner.as_ref() {
                    
                    let () = unsafe {msg_send![
                        encoder,
                        drawIndexedPrimitives: MTLPrimitiveType::Triangle
                        indexCount: geometry.indices.len() as u64
                        indexType: MTLIndexType::UInt32
                        indexBuffer: inner.buffer.as_id()
                        indexBufferOffset: 0
                        instanceCount: instances
                    ]};
                }
                else {error!("Drawing error: index_buffer None")}
                
                gpu_read_guards.push(draw_item.os.instance_buffer.get().gpu_read());
                gpu_read_guards.push(geometry.os.vertex_buffer.get().gpu_read());
                gpu_read_guards.push(geometry.os.index_buffer.get().gpu_read());
            }
        }
    }
    
    pub fn draw_pass(
        &mut self,
        pass_id: PassId,
        metal_cx: &mut MetalCx,
        mode: DrawPassMode,
    ) {
        let draw_list_id = if let Some(draw_list_id) = self.passes[pass_id].main_draw_list_id{
            draw_list_id
        }
        else{
            error!("Draw pass has no draw list!");
            return
        };
        
        let pool: ObjcId = unsafe {msg_send![class!(NSAutoreleasePool), new]};
        
        let render_pass_descriptor: ObjcId = if let DrawPassMode::MTKView(view) = mode {
            unsafe{msg_send![view, currentRenderPassDescriptor]}
        }
        else{
            unsafe {msg_send![class!(MTLRenderPassDescriptorInternal), renderPassDescriptor]}
        };
        
        let dpi_factor = self.passes[pass_id].dpi_factor.unwrap();
        
        let pass_rect = self.get_pass_rect(pass_id, if mode.is_drawable().is_some() {1.0}else {dpi_factor}).unwrap();
        
        self.passes[pass_id].set_matrix(pass_rect.pos, pass_rect.size);
        self.passes[pass_id].paint_dirty = false;

        if pass_rect.size.x <0.5 || pass_rect.size.y < 0.5 {
            return
        }
        
        self.passes[pass_id].set_dpi_factor(dpi_factor);
        
        if let DrawPassMode::MTKView(_) = mode{
            let color_attachments:ObjcId = unsafe{msg_send![render_pass_descriptor, colorAttachments]};
            let color_attachment:ObjcId = unsafe{msg_send![color_attachments, objectAtIndexedSubscript: 0]};
            let color = self.passes[pass_id].clear_color;
            unsafe {
                let () = msg_send![color_attachment, setLoadAction: MTLLoadAction::Clear];
                let () = msg_send![color_attachment, setClearColor: MTLClearColor {
                    red: color.x as f64,
                    green: color.y as f64,
                    blue: color.z as f64,
                    alpha: color.w as f64
                }];
            }
        } 
        else if let Some(drawable) = mode.is_drawable() {
            
            let first_texture: ObjcId = unsafe {msg_send![drawable, texture]};
            let color_attachments: ObjcId = unsafe {msg_send![render_pass_descriptor, colorAttachments]};
            let color_attachment: ObjcId = unsafe {msg_send![color_attachments, objectAtIndexedSubscript: 0]};
            
            let () = unsafe {msg_send![
                color_attachment,
                setTexture: first_texture
            ]};
            let color = self.passes[pass_id].clear_color;
            unsafe {
                let () = msg_send![color_attachment, setLoadAction: MTLLoadAction::Clear];
                let () = msg_send![color_attachment, setClearColor: MTLClearColor {
                    red: color.x as f64,
                    green: color.y as f64,
                    blue: color.z as f64,
                    alpha: color.w as f64
                }];
            }
        }
        else {
            for (index, color_texture) in self.passes[pass_id].color_textures.iter().enumerate() {

                let color_attachments: ObjcId = unsafe {msg_send![render_pass_descriptor, colorAttachments]};
                let color_attachment: ObjcId = unsafe {msg_send![color_attachments, objectAtIndexedSubscript: index as u64]};
                
                let cxtexture = &mut self.textures[color_texture.texture.texture_id()];
                let size = dpi_factor * pass_rect.size; 
                cxtexture.update_render_target(metal_cx, size.x as usize, size.y as usize);
                
                let is_initial = cxtexture.check_initial();
                
                if let Some(texture) = cxtexture.os.texture.as_ref() {
                    let () = unsafe {msg_send![
                        color_attachment,
                        setTexture: texture.as_id()
                    ]};
                }
                else {
                    error!("draw_pass_to_texture invalid render target");
                }
                
                unsafe {msg_send![color_attachment, setStoreAction: MTLStoreAction::Store]}
                match color_texture.clear_color {
                    PassClearColor::InitWith(color) => {
                        if is_initial {
                            unsafe {
                                let () = msg_send![color_attachment, setLoadAction: MTLLoadAction::Clear];
                                let () = msg_send![color_attachment, setClearColor: MTLClearColor {
                                    red: color.x as f64,
                                    green: color.y as f64,
                                    blue: color.z as f64,
                                    alpha: color.w as f64
                                }];
                            }
                        }
                        else {
                            unsafe {let () = msg_send![color_attachment, setLoadAction: MTLLoadAction::Load];}
                        }
                    },
                    PassClearColor::ClearWith(color) => {
                        unsafe {
                            let () = msg_send![color_attachment, setLoadAction: MTLLoadAction::Clear];
                            let () = msg_send![color_attachment, setClearColor: MTLClearColor {
                                red: color.x as f64,
                                green: color.y as f64,
                                blue: color.z as f64,
                                alpha: color.w as f64
                            }];
                        }
                    }
                }
            }
        }
        // attach depth texture
        if let Some(depth_texture) = &self.passes[pass_id].depth_texture {
            let cxtexture = &mut self.textures[depth_texture.texture_id()];
            let size = dpi_factor * pass_rect.size;
            cxtexture.update_depth_stencil(metal_cx, size.x as usize, size.y as usize);
            let is_initial = cxtexture.check_initial();
            
            let depth_attachment: ObjcId = unsafe {msg_send![render_pass_descriptor, depthAttachment]};
            
            if let Some(texture) = cxtexture.os.texture.as_ref() {
                unsafe {msg_send![depth_attachment, setTexture: texture.as_id()]}
            }
            else {
                error!("draw_pass_to_texture invalid render target");
            }
            let () = unsafe {msg_send![depth_attachment, setStoreAction: MTLStoreAction::Store]};
            
            match self.passes[pass_id].clear_depth {
                PassClearDepth::InitWith(depth) => {
                    if is_initial {
                        let () = unsafe {msg_send![depth_attachment, setLoadAction: MTLLoadAction::Clear]};
                        let () = unsafe {msg_send![depth_attachment, setClearDepth: depth as f64]};
                    }
                    else {
                        let () = unsafe {msg_send![depth_attachment, setLoadAction: MTLLoadAction::Load]};
                    }
                },
                PassClearDepth::ClearWith(depth) => {
                    let () = unsafe {msg_send![depth_attachment, setLoadAction: MTLLoadAction::Clear]};
                    let () = unsafe {msg_send![depth_attachment, setClearDepth: depth as f64]};
                }
            }
            // create depth state
            if self.passes[pass_id].os.mtl_depth_state.is_none() {
                
                let desc: ObjcId = unsafe {msg_send![class!(MTLDepthStencilDescriptor), new]};
                let () = unsafe {msg_send![desc, setDepthCompareFunction: MTLCompareFunction::LessEqual]};
                let () = unsafe {msg_send![desc, setDepthWriteEnabled: true]};
                let depth_stencil_state: ObjcId = unsafe {msg_send![metal_cx.device, newDepthStencilStateWithDescriptor: desc]};
                self.passes[pass_id].os.mtl_depth_state = Some(depth_stencil_state);
            }
        }
        
        let command_buffer: ObjcId = unsafe {msg_send![metal_cx.command_queue, commandBuffer]};
        let encoder: ObjcId = unsafe {msg_send![command_buffer, renderCommandEncoderWithDescriptor: render_pass_descriptor]};
        
        if let Some(depth_state) = self.passes[pass_id].os.mtl_depth_state {
            let () = unsafe {msg_send![encoder, setDepthStencilState: depth_state]};
        }

        let () = unsafe {msg_send![encoder, setViewport: MTLViewport {
            originX: 0.0,
            originY: 0.0,
            width: dpi_factor * pass_rect.size.x,
            height: dpi_factor * pass_rect.size.y,
            znear: 0.0,
            zfar: 1.0,
        }]};
        
        let mut zbias = 0.0;
        let zbias_step = self.passes[pass_id].zbias_step;
        let mut gpu_read_guards = Vec::new();
        
        self.render_view(
            pass_id,
            draw_list_id,
            &mut zbias,
            zbias_step,
            encoder,
            command_buffer,
            &mut gpu_read_guards,
            &metal_cx,
        );
        
        let () = unsafe {msg_send![encoder, endEncoding]};
        
        match mode {
            DrawPassMode::MTKView(view)=>{
                let drawable:ObjcId = unsafe {msg_send![view, currentDrawable]};
                let () = unsafe {msg_send![command_buffer, presentDrawable: drawable]};
                
                self.commit_command_buffer(None, command_buffer, gpu_read_guards);
            }
            DrawPassMode::Texture => {
                self.commit_command_buffer(None, command_buffer, gpu_read_guards);
            }
            DrawPassMode::StdinMain(stdin_frame) => {
                self.commit_command_buffer(Some(stdin_frame), command_buffer, gpu_read_guards);
            }
            DrawPassMode::Drawable(drawable) => {
                let () = unsafe {msg_send![command_buffer, presentDrawable: drawable]};
                self.commit_command_buffer(None, command_buffer, gpu_read_guards);
            }
            DrawPassMode::Resizing(drawable) => {
                self.commit_command_buffer(None, command_buffer, gpu_read_guards);
                let () = unsafe {msg_send![command_buffer, waitUntilScheduled]};
                let () = unsafe {msg_send![drawable, present]};
            }
        }
        let () = unsafe {msg_send![pool, release]};
    }
    
    fn commit_command_buffer(&mut self, stdin_frame: Option<PresentableDraw>, command_buffer: ObjcId, gpu_read_guards: Vec<MetalRwLockGpuReadGuard>) {
        let gpu_read_guards = Mutex::new(Some(gpu_read_guards));
        //let present_index = Arc::clone(&self.os.present_index);
        //Self::stdin_send_draw_complete(&present_index);
        
        let () = unsafe {msg_send![
            command_buffer,
            addCompletedHandler: &objc_block!(move | _command_buffer: ObjcId | {
                if let Some(_stdin_frame) = stdin_frame {
                    #[cfg(target_os = "macos")]
                    Self::stdin_send_draw_complete(_stdin_frame);
                }
                drop(gpu_read_guards.lock().unwrap().take().unwrap());
            })
        ]};
        let () = unsafe {msg_send![command_buffer, commit]};
    } 
    
    
    pub (crate) fn mtl_compile_shaders(&mut self, metal_cx: &MetalCx) {
        for draw_shader_ptr in &self.draw_shaders.compile_set {
            if let Some(item) = self.draw_shaders.ptr_to_item.get(&draw_shader_ptr) {
                let cx_shader = &mut self.draw_shaders.shaders[item.draw_shader_id];
                let draw_shader_def = self.shader_registry.draw_shader_defs.get(&draw_shader_ptr);
                let gen = generate_metal::generate_shader(
                    draw_shader_def.as_ref().unwrap(),
                    &cx_shader.mapping.const_table,
                    &self.shader_registry
                );
                
                if cx_shader.mapping.flags.debug {
                    log!("{}", gen.mtlsl);
                }
                // lets see if we have the shader already
                for (index, ds) in self.draw_shaders.os_shaders.iter().enumerate() {
                    if ds.mtlsl == gen.mtlsl {
                        cx_shader.os_shader_id = Some(index);
                        break;
                    }
                }
                if cx_shader.os_shader_id.is_none() {
                    if let Some(shp) = CxOsDrawShader::new(metal_cx, gen) {
                        cx_shader.os_shader_id = Some(self.draw_shaders.os_shaders.len());
                        self.draw_shaders.os_shaders.push(shp);
                    }
                }
            }
        }
        self.draw_shaders.compile_set.clear();
    }
    
    #[cfg(target_os="macos")]
    pub fn share_texture_for_presentable_image(
        &mut self,
        texture: &Texture,
    ) -> crate::cx_stdin::SharedPresentableImageOsHandle {
        let cxtexture = &mut self.textures[texture.texture_id()];
        cxtexture.update_shared_texture(self.os.metal_device.unwrap());

        // HACK(eddyb) macOS has no real `SharedPresentableImageOsHandle` because
        // the texture is actually shared through an XPC helper service instead,
        // based entirely on its `PresentableImageId`.
        crate::cx_stdin::SharedPresentableImageOsHandle {
            _dummy_for_macos: None,
        }
    }
    
    #[cfg(target_os="ios")]
    pub fn share_texture_for_presentable_image(
        &mut self,
        _texture: &Texture,
    ) -> crate::cx_stdin::SharedPresentableImageOsHandle {
        crate::cx_stdin::SharedPresentableImageOsHandle {
            _dummy_for_unsupported: None,
        }
    }
}

pub enum DrawPassMode {
    Texture,
    MTKView(ObjcId),
    StdinMain(PresentableDraw),
    Drawable(ObjcId),
    Resizing(ObjcId)
}

impl DrawPassMode {
    fn is_drawable(&self) -> Option<ObjcId> {
        match self {
            Self::Drawable(obj) | Self::Resizing(obj) => Some(*obj),
            Self::StdinMain(_) | Self::Texture | Self::MTKView(_) => None
        }
    }
}

pub struct MetalCx {
    pub device: ObjcId,
    command_queue: ObjcId
}


#[derive(Clone, Default)]
pub struct CxOsView {
}

#[derive(Default, Clone)]
pub struct CxOsPass {
    mtl_depth_state: Option<ObjcId>
}

pub enum PackType {
    Packed,
    Unpacked
}

pub struct SlErr {
    _msg: String
}

impl MetalCx {
    
    pub (crate) fn new() -> MetalCx {
        let device = get_default_metal_device().expect("Cannot get default metal device");
        MetalCx {
            command_queue: unsafe {msg_send![device, newCommandQueue]},
            device: device
        }
    }
}

/**************************************************************************************************/

pub struct CxOsDrawShader {
    _library: RcObjcId,
    render_pipeline_state: RcObjcId,
    draw_uniform_buffer_id: Option<u64>,
    pass_uniform_buffer_id: Option<u64>,
    view_uniform_buffer_id: Option<u64>,
    user_uniform_buffer_id: Option<u64>,
    mtlsl: String,
}

impl CxOsDrawShader {
    pub (crate) fn new(
        metal_cx: &MetalCx,
        shader: MetalGeneratedShader,
    ) -> Option<Self> {
        let options = RcObjcId::from_owned(unsafe {msg_send![class!(MTLCompileOptions), new]});
        unsafe {
            let _: () = msg_send![options.as_id(), setFastMathEnabled: YES];
        };
        
        let mut error: ObjcId = nil;
        
        let library = RcObjcId::from_owned(match NonNull::new(unsafe {
            msg_send![
                metal_cx.device,
                newLibraryWithSource: str_to_nsstring(&shader.mtlsl)
                options: options
                error: &mut error
            ]
        }) {
            Some(library) => library,
            None => {
                let description: ObjcId = unsafe {msg_send![error, localizedDescription]};
                let string = nsstring_to_string(description);
                let mut out = format!("{}\n", string);
                for (index, line) in shader.mtlsl.split("\n").enumerate() {
                    out.push_str(&format!("{}: {}\n", index + 1, line));
                }
                error!("{}", out);
                panic!("{}", string);
            }
        });
        
        let descriptor = RcObjcId::from_owned(NonNull::new(unsafe {
            msg_send![class!(MTLRenderPipelineDescriptor), new]
        }).unwrap());
        
        let vertex_function = RcObjcId::from_owned(NonNull::new(unsafe {
            msg_send![library.as_id(), newFunctionWithName: str_to_nsstring("vertex_main")]
        }).unwrap());
        
        let fragment_function = RcObjcId::from_owned(NonNull::new(unsafe {
            msg_send![library.as_id(), newFunctionWithName: str_to_nsstring("fragment_main")]
        }).unwrap());
        
        let render_pipeline_state = RcObjcId::from_owned(NonNull::new(unsafe {
            let _: () = msg_send![descriptor.as_id(), setVertexFunction: vertex_function];
            let _: () = msg_send![descriptor.as_id(), setFragmentFunction: fragment_function];
            
            let color_attachments: ObjcId = msg_send![descriptor.as_id(), colorAttachments];
            let color_attachment: ObjcId = msg_send![color_attachments, objectAtIndexedSubscript: 0];
            let () = msg_send![color_attachment, setPixelFormat: MTLPixelFormat::BGRA8Unorm];
            let () = msg_send![color_attachment, setBlendingEnabled: YES];
            let () = msg_send![color_attachment, setRgbBlendOperation: MTLBlendOperation::Add];
            let () = msg_send![color_attachment, setAlphaBlendOperation: MTLBlendOperation::Add];
            let () = msg_send![color_attachment, setSourceRGBBlendFactor: MTLBlendFactor::One];
            let () = msg_send![color_attachment, setSourceAlphaBlendFactor: MTLBlendFactor::One];
            let () = msg_send![color_attachment, setDestinationRGBBlendFactor: MTLBlendFactor::OneMinusSourceAlpha];
            let () = msg_send![color_attachment, setDestinationAlphaBlendFactor: MTLBlendFactor::OneMinusSourceAlpha];
            
            let () = msg_send![descriptor.as_id(), setDepthAttachmentPixelFormat: MTLPixelFormat::Depth32Float];
            
            let mut error: ObjcId = nil;
            msg_send![
                metal_cx.device,
                newRenderPipelineStateWithDescriptor: descriptor
                error: &mut error
            ]
        }).unwrap());
        
        let mut draw_uniform_buffer_id = None;
        let mut pass_uniform_buffer_id = None;
        let mut view_uniform_buffer_id = None;
        let mut user_uniform_buffer_id = None;
        
        let mut buffer_id = 4;
        for (field, _) in shader.fields_as_uniform_blocks {
            match field.0 {
                live_id!(draw) => draw_uniform_buffer_id = Some(buffer_id),
                live_id!(pass) => pass_uniform_buffer_id = Some(buffer_id),
                live_id!(view) => view_uniform_buffer_id = Some(buffer_id),
                live_id!(user) => user_uniform_buffer_id = Some(buffer_id),
                _ => panic!()
            }
            buffer_id += 1;
        }
        
        return Some(Self {
            _library: library,
            render_pipeline_state,
            draw_uniform_buffer_id,
            pass_uniform_buffer_id,
            view_uniform_buffer_id,
            user_uniform_buffer_id,
            mtlsl: shader.mtlsl
        });
    }
}

#[derive(Default)]
pub struct CxOsDrawCall {
    //pub uni_dr: MetalBuffer,
    instance_buffer: MetalBufferQueue,
}

#[derive(Default)]
pub struct CxOsGeometry {
    vertex_buffer: MetalBufferQueue,
    index_buffer: MetalBufferQueue,
}

#[derive(Default)]
struct MetalBufferQueue {
    queue: [MetalRwLock<MetalBuffer>; 3],
    index: usize,
}

impl MetalBufferQueue {
    fn get(&self) -> &MetalRwLock<MetalBuffer> {
        &self.queue[self.index]
    }
    
    fn get_mut(&mut self) -> &mut MetalRwLock<MetalBuffer> {
        &mut self.queue[self.index]
    }
    
    fn next(&mut self) {
        self.index = (self.index + 1) % self.queue.len();
    }
}

#[derive(Default)]
struct MetalBuffer {
    inner: Option<MetalBufferInner>,
}

impl MetalBuffer {
    fn update<T>(&mut self, metal_cx: &MetalCx, data: &[T]) where T: std::fmt::Debug {
        let len = data.len() * std::mem::size_of::<T>();
        if len == 0 {
            self.inner = None;
            return;
        }
        if self.inner.as_ref().map_or(0, | inner | inner.len) < len {
            self.inner = Some(MetalBufferInner {
                len,
                buffer: RcObjcId::from_owned(NonNull::new(unsafe {
                    msg_send![
                        metal_cx.device,
                        newBufferWithLength: len as u64
                        options: nil
                    ]
                }).unwrap())
            });
        }
        let inner = self.inner.as_ref().unwrap();
        unsafe {
            let contents: *mut u8 = msg_send![inner.buffer.as_id(), contents];
            
            //println!("Buffer write {} buf {} data {:?}", command_buffer as *const _ as u64, inner.buffer.as_id() as *const _ as u64, data);
            
            std::ptr::copy(data.as_ptr() as *const u8, contents, len);
            /*
            let _: () = msg_send![
                inner.buffer.as_id(),
                didModifyRange: NSRange {
                    location: 0,
                    length: len as u64
                }
            ];*/
        }
    }
}

struct MetalBufferInner {
    len: usize,
    buffer: RcObjcId,
}

#[derive(Default)]
pub struct CxOsTexture {
    texture: Option<RcObjcId>
}
fn texture_pixel_to_mtl_pixel(pix:&TexturePixel)->MTLPixelFormat{
     match pix{
         TexturePixel::BGRAu8 => MTLPixelFormat::BGRA8Unorm,
         TexturePixel::RGBAf16 => MTLPixelFormat::RGBA16Float,
         TexturePixel::RGBAf32 => MTLPixelFormat::RGBA32Float,
         TexturePixel::Ru8  => MTLPixelFormat::R8Unorm,
         TexturePixel::RGu8  => MTLPixelFormat::RG8Unorm,
         TexturePixel::Rf32  => MTLPixelFormat::R32Float,
         TexturePixel::D32 => MTLPixelFormat::Depth32Float,
     }   
}
impl CxTexture {
    
    fn update_vec_texture(
        &mut self,
        metal_cx: &MetalCx,
<<<<<<< HEAD
        desc: &TextureDesc,
        pixel_data: &PixelData,
    ) {
        // we need a width/height for this one.
        if desc.width.is_none() || desc.height.is_none() {
            log!("Normal texture width/height is undefined, cannot allocate it");
            return
        }
        
        let width = desc.width.unwrap() as u64;
        let height = desc.height.unwrap() as u64;
        
        match desc.format {
            TextureFormat::ImageBGRA | TextureFormat::Default => {
                if (width * height)as usize != pixel_data.len() {
                    if pixel_data.len() != 0 {
                        error!("Texture buffer not correct size {}*{} != {}", width, height, pixel_data.len());
                    }
                    return
                }
            }
            _ => panic!(),
        }
        
        let need_alloc = if let Some(inner) = &self.inner {
            CxOsTextureInner::need_alloc(width, height, desc, inner)
        }
        else {
            true
        };
        
        if need_alloc {
=======
    ) {
        // ok lets see if we need to alloc
        if self.alloc_vec(){
            let alloc = self.alloc.as_ref().unwrap();
            
>>>>>>> 82f83400
            let descriptor = RcObjcId::from_owned(NonNull::new(unsafe {
                msg_send![class!(MTLTextureDescriptor), new]
            }).unwrap());
                        
            let _: () = unsafe {msg_send![descriptor.as_id(), setTextureType: MTLTextureType::D2]};
            let _: () = unsafe {msg_send![descriptor.as_id(), setDepth: 1u64]};
            let _: () = unsafe {msg_send![descriptor.as_id(), setStorageMode: MTLStorageMode::Shared]};
            let _: () = unsafe {msg_send![descriptor.as_id(), setUsage: MTLTextureUsage::ShaderRead]};
            let _: () = unsafe {msg_send![descriptor.as_id(), setWidth: alloc.width as u64]};
            let _: () = unsafe {msg_send![descriptor.as_id(), setHeight: alloc.height as u64]};
            let _: () = unsafe{msg_send![descriptor.as_id(), setPixelFormat: texture_pixel_to_mtl_pixel(&alloc.pixel)]};
            let texture:ObjcId = unsafe{msg_send![metal_cx.device, newTextureWithDescriptor: descriptor]};
            self.os.texture = Some(RcObjcId::from_owned(NonNull::new(texture).unwrap()));
        }
        if self.check_updated(){
            fn update_data(texture:&Option<RcObjcId>, width: usize, height: usize, bpp: u64, data: *const std::ffi::c_void){
                let region = MTLRegion {
                    origin: MTLOrigin {x: 0, y: 0, z: 0},
                    size: MTLSize {width: width as u64, height: height as u64, depth: 1}
                };
                                            
                let () = unsafe {msg_send![
                    texture.as_ref().unwrap().as_id(),
                    replaceRegion: region
                    mipmapLevel: 0
                    withBytes: data
                    bytesPerRow: (width as u64) * bpp
                ]};
            }
            
            match &self.format{
                TextureFormat::VecBGRAu8_32{width, height, data}=>{
                    update_data(&self.os.texture, *width, *height, 4,  data.as_ptr() as *const std::ffi::c_void);
                }
                TextureFormat::VecRGBAf32{width, height, data}=>{
                    update_data(&self.os.texture, *width, *height, 16,  data.as_ptr() as *const std::ffi::c_void);
                }
                TextureFormat::VecRu8{width, height, data}=>{
                    update_data(&self.os.texture, *width, *height, 1,  data.as_ptr() as *const std::ffi::c_void);
                }
                TextureFormat::VecRGu8_16{width, height, data}=>{
                    update_data(&self.os.texture, *width, *height, 2,  data.as_ptr() as *const std::ffi::c_void);
                }
                TextureFormat::VecRf32{width, height, data}=>{
                    update_data(&self.os.texture, *width, *height, 4,  data.as_ptr() as *const std::ffi::c_void);
                }
                _=>panic!()
            }
        }
<<<<<<< HEAD
        
        let inner = self.inner.as_ref().unwrap();
        
        // ok now update the texture
        let region = MTLRegion {
            origin: MTLOrigin {x: 0, y: 0, z: 0},
            size: MTLSize {width: width as u64, height: height as u64, depth: 1}
        };

        let (data_ptr, _alignment) = match pixel_data {
            PixelData::U8(data) => (data.as_ptr() as *const _, 1),
            PixelData::U32(data) => (data.as_ptr() as *const _, 4),
        };
        
        let () = unsafe {msg_send![
            inner.texture.as_id(),
            replaceRegion: region
            mipmapLevel: 0
            withBytes: data_ptr
            bytesPerRow: (width * std::mem::size_of::<u32>() as u64)
        ]};
=======
>>>>>>> 82f83400
    }
    
    #[cfg(target_os = "macos")]
    fn update_shared_texture(
        &mut self,
        metal_device: ObjcId,
    ) {
        // we need a width/height for this one.
        if !self.alloc_shared(){
            return
        }
        let alloc = self.alloc.as_ref().unwrap();
        let descriptor = RcObjcId::from_owned(NonNull::new(unsafe {
            msg_send![class!(MTLTextureDescriptor), new]
        }).unwrap());
            
        let _: () = unsafe{msg_send![descriptor.as_id(), setTextureType: MTLTextureType::D2]};
        let _: () = unsafe{msg_send![descriptor.as_id(), setWidth: alloc.width as u64]};
        let _: () = unsafe{msg_send![descriptor.as_id(), setHeight: alloc.height as u64]};
        let _: () = unsafe{msg_send![descriptor.as_id(), setDepth: 1u64]};
        let _: () = unsafe{msg_send![descriptor.as_id(), setStorageMode: MTLStorageMode::Private]};
        let _: () = unsafe{msg_send![descriptor.as_id(), setUsage: MTLTextureUsage::RenderTarget]};
        let _: () = unsafe{msg_send![descriptor.as_id(), setPixelFormat: texture_pixel_to_mtl_pixel(&alloc.pixel)]};
        match &self.format {
            TextureFormat::SharedBGRAu8{id, ..} => {
                let texture: ObjcId = unsafe{msg_send![metal_device, newSharedTextureWithDescriptor: descriptor]};
                let shared: ObjcId = unsafe{msg_send![texture, newSharedTextureHandle]};
                store_xpc_service_texture(*id, shared);
                let _: () = unsafe{msg_send![shared, release]};
                self.os.texture = Some(RcObjcId::from_owned(NonNull::new(texture).unwrap()));
            }
            _ => panic!(),
        }
    }
    
    #[cfg(target_os = "macos")]
    pub fn update_from_shared_handle(
        &mut self,
        metal_cx: &MetalCx,
        shared_handle: ObjcId,
    ) -> bool {
        // we need a width/height for this one.
        if !self.alloc_shared(){
            return true
        }
        let alloc = self.alloc.as_ref().unwrap();
    
        let texture = RcObjcId::from_owned(NonNull::new(unsafe {
            msg_send![metal_cx.device, newSharedTextureWithHandle: shared_handle]
        }).unwrap());
        let width: u64 = unsafe{msg_send![texture.as_id(), width]};
        let height: u64 = unsafe{msg_send![texture.as_id(), height]};
        // FIXME(eddyb) can these be an assert now?
        if width != alloc.width as u64|| height != alloc.height as u64{
            return false
        }
        self.os.texture = Some(texture);
        true
    }
    
    fn update_render_target(
        &mut self,
        metal_cx: &MetalCx,
        width: usize,
        height: usize
    ) {
        if self.alloc_render(width, height){
            let alloc = self.alloc.as_ref().unwrap();
            let descriptor = RcObjcId::from_owned(NonNull::new(unsafe {
                msg_send![class!(MTLTextureDescriptor), new]
            }).unwrap());
            
            let _: () = unsafe{msg_send![descriptor.as_id(), setTextureType: MTLTextureType::D2]};
            let _: () = unsafe{msg_send![descriptor.as_id(), setWidth: alloc.width as u64]};
            let _: () = unsafe{msg_send![descriptor.as_id(), setHeight: alloc.height as u64]};
            let _: () = unsafe{msg_send![descriptor.as_id(), setDepth: 1u64]};
            let _: () = unsafe{msg_send![descriptor.as_id(), setStorageMode: MTLStorageMode::Private]};
            let _: () = unsafe{msg_send![descriptor.as_id(), setUsage: MTLTextureUsage::RenderTarget]};
            let _: () = unsafe{msg_send![descriptor.as_id(),setPixelFormat: texture_pixel_to_mtl_pixel(&alloc.pixel)]};
            let texture = RcObjcId::from_owned(NonNull::new(unsafe {
                msg_send![metal_cx.device, newTextureWithDescriptor: descriptor]
            }).unwrap());
            
            self.os.texture = Some(texture); 
        }
    }
    
    
    fn update_depth_stencil(
        &mut self,
        metal_cx: &MetalCx,
        width: usize,
        height: usize
    ) {
        if self.alloc_depth(width, height){
       
            let alloc = self.alloc.as_ref().unwrap();
            let descriptor = RcObjcId::from_owned(NonNull::new(unsafe {
                msg_send![class!(MTLTextureDescriptor), new]
            }).unwrap());
                        
            let _: () = unsafe{msg_send![descriptor.as_id(), setTextureType: MTLTextureType::D2]};
            let _: () = unsafe{msg_send![descriptor.as_id(), setWidth: alloc.width as u64]};
            let _: () = unsafe{msg_send![descriptor.as_id(), setHeight: alloc.height as u64]};
            let _: () = unsafe{msg_send![descriptor.as_id(), setDepth: 1u64]};
            let _: () = unsafe{msg_send![descriptor.as_id(), setStorageMode: MTLStorageMode::Private]};
            let _: () = unsafe{msg_send![descriptor.as_id(), setUsage: MTLTextureUsage::RenderTarget]};
            let _: () = unsafe{msg_send![
                descriptor.as_id(),
                setPixelFormat: texture_pixel_to_mtl_pixel(&alloc.pixel)
            ]};
            let texture = RcObjcId::from_owned(NonNull::new(unsafe {
                msg_send![metal_cx.device, newTextureWithDescriptor: descriptor]
            }).unwrap());
            self.os.texture = Some(texture);
        }
    }    
}

#[derive(Default)]
struct MetalRwLock<T> {
    inner: Arc<MetalRwLockInner>,
    value: T
}

impl<T> MetalRwLock<T> {
    fn cpu_read(&self) -> &T {
        &self.value
    }
    
    fn gpu_read(&self) -> MetalRwLockGpuReadGuard {
        let mut reader_count = self.inner.reader_count.lock().unwrap();
        *reader_count += 1;
        MetalRwLockGpuReadGuard {
            inner: self.inner.clone()
        }
    }
    
    fn cpu_write(&mut self) -> &mut T {
        let mut reader_count = self.inner.reader_count.lock().unwrap();
        while *reader_count != 0 {
            reader_count = self.inner.condvar.wait(reader_count).unwrap();
        }
        &mut self.value
    }
}

#[derive(Default)]
struct MetalRwLockInner {
    reader_count: Mutex<usize>,
    condvar: Condvar,
}

struct MetalRwLockGpuReadGuard {
    inner: Arc<MetalRwLockInner>
}

impl Drop for MetalRwLockGpuReadGuard {
    fn drop(&mut self) {
        let mut reader_count = self.inner.reader_count.lock().unwrap();
        *reader_count -= 1;
        if *reader_count == 0 {
            self.inner.condvar.notify_one();
        }
    }
}

pub fn get_default_metal_device() -> Option<ObjcId> {
    unsafe {
        let dev = MTLCreateSystemDefaultDevice();
        if dev == nil {None} else {Some(dev)}
    }
}

pub fn get_all_metal_devices() -> Vec<ObjcId> {
    #[cfg(target_os = "ios")]
    unsafe {
        vec![MTLCreateSystemDefaultDevice()]
    }
    #[cfg(not(target_os = "ios"))]
    unsafe {
        let array = MTLCopyAllDevices();
        let count: u64 = msg_send![array, count];
        let ret = (0..count)
            .map( | i | msg_send![array, objectAtIndex: i])
        // The elements of this array are references---we convert them to owned references
        // (which just means that we increment the reference count here, and it is
        // decremented in the `Drop` impl for `Device`)
            .map( | device: *mut Object | msg_send![device, retain])
            .collect();
        let () = msg_send![array, release];
        ret
    }
}

<|MERGE_RESOLUTION|>--- conflicted
+++ resolved
@@ -31,11 +31,6 @@
             Texture,
             TexturePixel,
             TextureFormat,
-<<<<<<< HEAD
-            TextureDesc,
-            PixelData,
-=======
->>>>>>> 82f83400
         },
     },
     std::sync::{
@@ -217,11 +212,6 @@
                     else if cxtexture.format.is_vec(){
                         cxtexture.update_vec_texture(
                             metal_cx,
-<<<<<<< HEAD
-                            &cxtexture.desc,
-                            &cxtexture.pixel_data
-=======
->>>>>>> 82f83400
                         );
                     }
                     
@@ -829,46 +819,11 @@
     fn update_vec_texture(
         &mut self,
         metal_cx: &MetalCx,
-<<<<<<< HEAD
-        desc: &TextureDesc,
-        pixel_data: &PixelData,
-    ) {
-        // we need a width/height for this one.
-        if desc.width.is_none() || desc.height.is_none() {
-            log!("Normal texture width/height is undefined, cannot allocate it");
-            return
-        }
-        
-        let width = desc.width.unwrap() as u64;
-        let height = desc.height.unwrap() as u64;
-        
-        match desc.format {
-            TextureFormat::ImageBGRA | TextureFormat::Default => {
-                if (width * height)as usize != pixel_data.len() {
-                    if pixel_data.len() != 0 {
-                        error!("Texture buffer not correct size {}*{} != {}", width, height, pixel_data.len());
-                    }
-                    return
-                }
-            }
-            _ => panic!(),
-        }
-        
-        let need_alloc = if let Some(inner) = &self.inner {
-            CxOsTextureInner::need_alloc(width, height, desc, inner)
-        }
-        else {
-            true
-        };
-        
-        if need_alloc {
-=======
     ) {
         // ok lets see if we need to alloc
         if self.alloc_vec(){
             let alloc = self.alloc.as_ref().unwrap();
             
->>>>>>> 82f83400
             let descriptor = RcObjcId::from_owned(NonNull::new(unsafe {
                 msg_send![class!(MTLTextureDescriptor), new]
             }).unwrap());
@@ -906,10 +861,10 @@
                 TextureFormat::VecRGBAf32{width, height, data}=>{
                     update_data(&self.os.texture, *width, *height, 16,  data.as_ptr() as *const std::ffi::c_void);
                 }
-                TextureFormat::VecRu8{width, height, data}=>{
+                TextureFormat::VecRu8{width, height, data, ..}=>{
                     update_data(&self.os.texture, *width, *height, 1,  data.as_ptr() as *const std::ffi::c_void);
                 }
-                TextureFormat::VecRGu8_16{width, height, data}=>{
+                TextureFormat::VecRGu8{width, height, data, ..}=>{
                     update_data(&self.os.texture, *width, *height, 2,  data.as_ptr() as *const std::ffi::c_void);
                 }
                 TextureFormat::VecRf32{width, height, data}=>{
@@ -918,30 +873,6 @@
                 _=>panic!()
             }
         }
-<<<<<<< HEAD
-        
-        let inner = self.inner.as_ref().unwrap();
-        
-        // ok now update the texture
-        let region = MTLRegion {
-            origin: MTLOrigin {x: 0, y: 0, z: 0},
-            size: MTLSize {width: width as u64, height: height as u64, depth: 1}
-        };
-
-        let (data_ptr, _alignment) = match pixel_data {
-            PixelData::U8(data) => (data.as_ptr() as *const _, 1),
-            PixelData::U32(data) => (data.as_ptr() as *const _, 4),
-        };
-        
-        let () = unsafe {msg_send![
-            inner.texture.as_id(),
-            replaceRegion: region
-            mipmapLevel: 0
-            withBytes: data_ptr
-            bytesPerRow: (width * std::mem::size_of::<u32>() as u64)
-        ]};
-=======
->>>>>>> 82f83400
     }
     
     #[cfg(target_os = "macos")]
