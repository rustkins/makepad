--- conflicted
+++ resolved
@@ -187,18 +187,10 @@
                         ); 
                         if let Ok(fb) = rx_fb.recv_timeout(std::time::Duration::from_millis(1)) {
                             let texture = Texture::new(self);
-<<<<<<< HEAD
-                            let desc = TextureDesc {
-                                format: TextureFormat::SharedBGRA(presentable_image.id),
-                                width: Some(swapchain.alloc_width as usize),
-                                height: Some(swapchain.alloc_height as usize),
-                                ..Default::default()
-=======
                             let format = TextureFormat::SharedBGRAu8 {
                                 id: presentable_image.id,
                                 width: swapchain.alloc_width as usize,
                                 height: swapchain.alloc_height as usize,
->>>>>>> 82f83400
                             };
                             texture.set_format(self, format);
                             if self.textures[texture.texture_id()].update_from_shared_handle(
