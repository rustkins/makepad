--- conflicted
+++ resolved
@@ -251,9 +251,420 @@
         writeln!(self.string, ";").unwrap();
     }
 
-<<<<<<< HEAD
+    fn generate_block_stmt(&mut self, _span: Span, block: &Block) {
+        self.generate_block(block);
+        writeln!(self.string).unwrap();
+    }
+
+    fn generate_expr_stmt(&mut self, _span: Span, expr: &Expr) {
+        self.generate_expr(expr);
+        writeln!(self.string, ";").unwrap();
+    }
+
+    fn generate_expr(&mut self, expr: &Expr) {
+        ExprGenerator {
+            shader: self.shader,
+            use_hidden_parameters: false,
+            use_generated_constructors: false,
+            backend_writer: self.backend_writer,
+            string: self.string,
+        }
+        .generate_expr(expr)
+    }
+
+    fn write_indent(&mut self) {
+        for _ in 0..self.indent_level {
+            write!(self.string, "    ").unwrap();
+        }
+    }
+
+    fn write_ident_and_ty(&mut self, ident: Ident, ty: &Ty) {
+        self.backend_writer.write_ident_and_ty(
+            &mut self.string,
+            ident,
+            ty
+        );
+    }
+}
+
+pub struct ExprGenerator<'a> {
+    pub shader: &'a ShaderAst,
+    pub use_hidden_parameters: bool,
+    pub use_generated_constructors: bool,
+    pub backend_writer: &'a dyn BackendWriter,
+    pub string: &'a mut String,
+}
+
+impl<'a> ExprGenerator<'a> {
+    pub fn generate_expr(&mut self, expr: &Expr) {
+        match expr.kind {
+            ExprKind::Cond {
+                span,
+                ref expr,
+                ref expr_if_true,
+                ref expr_if_false,
+            } => self.generate_cond_expr(span, expr, expr_if_true, expr_if_false),
+            ExprKind::Bin {
+                span,
+                op,
+                ref left_expr,
+                ref right_expr,
+            } => self.generate_bin_expr(span, op, left_expr, right_expr),
+            ExprKind::Un {
+                span,
+                op,
+                ref expr
+            } => self.generate_un_expr(span, op, expr),
+            ExprKind::MethodCall {
+                span,
+                ident,
+                ref arg_exprs
+            } => self.generate_method_call_expr(span, ident, arg_exprs),
+            ExprKind::Field {
+                span,
+                ref expr,
+                field_ident,
+            } => self.generate_field_expr(span, expr, field_ident),
+            ExprKind::Index {
+                span,
+                ref expr,
+                ref index_expr,
+            } => self.generate_index_expr(span, expr, index_expr),
+            ExprKind::Call {
+                span,
+                ident,
+                ref arg_exprs,
+            } => self.generate_call_expr(span, ident, arg_exprs),
+            ExprKind::MacroCall {
+                ref analysis,
+                span,
+                ident,
+                ref arg_exprs,
+                ..
+            } => self.generate_macro_call_expr(analysis, span, ident, arg_exprs),
+            ExprKind::ConsCall {
+                span,
+                ty_lit,
+                ref arg_exprs,
+            } => self.generate_cons_call_expr(span, ty_lit, arg_exprs),
+            ExprKind::Var {
+                span,
+                ref is_lvalue,
+                ref kind,
+                ident,
+            } => self.generate_var_expr(span, is_lvalue, kind, ident),
+            ExprKind::Lit {
+                span,
+                lit
+            } => self.generate_lit_expr(span, lit),
+        }
+    }
+
+    fn generate_cond_expr(
+        &mut self,
+        _span: Span,
+        expr: &Expr,
+        expr_if_true: &Expr,
+        expr_if_false: &Expr
+    ) {
+        write!(self.string, "(").unwrap();
+        self.generate_expr(expr);
+        write!(self.string, " ? ").unwrap();
+        self.generate_expr(expr_if_true);
+        write!(self.string, " : ").unwrap();
+        self.generate_expr(expr_if_false);
+        write!(self.string, ")").unwrap();
+    }
+
+    fn generate_bin_expr(
+        &mut self,
+        _span: Span,
+        op: BinOp,
+        left_expr: &Expr,
+        right_expr: &Expr
+    ) {
+        write!(self.string, "(").unwrap();
+        self.generate_expr(left_expr);
+        write!(self.string, " {} ", op).unwrap();
+        self.generate_expr(right_expr);
+        write!(self.string, ")").unwrap();
+    }
+
+    fn generate_un_expr(
+        &mut self,
+        _span: Span,
+        op: UnOp,
+        expr: &Expr
+    ) {
+        write!(self.string, "{}", op).unwrap();
+        self.generate_expr(expr);
+    }
+
+    fn generate_method_call_expr(
+        &mut self,
+        span: Span,
+        ident: Ident,
+        arg_exprs: &[Expr]
+    ) {
+        match arg_exprs[0].ty.borrow().as_ref().unwrap() {
+            Ty::Struct { ident: struct_ident } => {
+                self.generate_call_expr(
+                    span,
+                    Ident::new(format!("mpsc__{}_{}", struct_ident, ident)),
+                    arg_exprs
+                );
+            },
+            _ => panic!()
+        }
+    }
+
+    fn generate_field_expr(
+        &mut self,
+        _span: Span,
+        expr: &Expr,
+        field_ident: Ident
+    ) {
+        self.generate_expr(expr);
+        write!(self.string, ".{}", field_ident).unwrap();
+    }
+
+    fn generate_index_expr(
+        &mut self,
+        _span: Span,
+        expr: &Expr,
+        index_expr: &Expr
+    ) {
+        self.generate_expr(expr);
+        write!(self.string, "[").unwrap();
+        self.generate_expr(index_expr);
+        write!(self.string, "]").unwrap();
+    }
+
+    fn generate_call_expr(
+        &mut self,
+        _span: Span,
+        ident: Ident,
+        arg_exprs: &[Expr],
+    ) {
+        write!(self.string, "{}(", ident).unwrap();
+        let mut sep = "";
+        for arg_expr in arg_exprs {
+            write!(self.string, "{}", sep).unwrap();
+            self.generate_expr(arg_expr);
+            sep = ", ";
+        }
+        if self.use_hidden_parameters {
+            if let Some(decl) = self.shader.find_fn_decl(ident) {
+                for &ident in decl.uniform_block_deps.borrow().as_ref().unwrap() {
+                    write!(self.string, "{}mpsc_{}_uniforms", sep, ident).unwrap();
+                    sep = ", ";
+                }
+                if decl.is_used_in_vertex_shader.get().unwrap() {
+                    if !decl.attribute_deps.borrow().as_ref().unwrap().is_empty() {
+                        write!(self.string, "{}mpsc_attributes", sep).unwrap();
+                        sep = ", ";
+                    }
+                    if !decl.instance_deps.borrow().as_ref().unwrap().is_empty() {
+                        write!(self.string, "{}mpsc_instances", sep).unwrap();
+                        sep = ", ";
+                    }
+                }
+                if decl.is_used_in_fragment_shader.get().unwrap() {
+                    if !decl.attribute_deps.borrow().as_ref().unwrap().is_empty()
+                        || decl.instance_deps.borrow().as_ref().unwrap().is_empty()
+                        || decl.has_in_varying_deps.get().unwrap()
+                    {
+                        write!(self.string, "{}mpsc_varyings", sep).unwrap();
+                    }
+                }
+            }
+        }
+        write!(self.string, ")").unwrap();
+    }
+
+    fn generate_macro_call_expr(
+        &mut self,
+        analysis: &Cell<Option<MacroCallAnalysis>>,
+        _span: Span,
+        _ident: Ident,
+        _arg_exprs: &[Expr],
+    ) {
+        match analysis.get().unwrap() {
+            MacroCallAnalysis::Color { r, g, b, a } => {
+                write!(self.string, "vec4({}, {}, {}, {})", r, g, b, a).unwrap();
+            }
+        }
+    }
+
+    fn generate_cons_call_expr(
+        &mut self,
+        _span: Span,
+        ty_lit: TyLit,
+        arg_exprs: &[Expr]
+    ) {
+        if self.use_generated_constructors {
+            write!(self.string, "mpsc_").unwrap();
+            self.write_ty_lit(ty_lit);
+            for arg_expr in arg_exprs {
+                write!(self.string, "_{}", arg_expr.ty.borrow().as_ref().unwrap()).unwrap();
+            }
+        } else {
+            self.write_ty_lit(ty_lit);
+        }
+        write!(self.string, "(").unwrap();
+        let mut sep = "";
+        for arg_expr in arg_exprs {
+            write!(self.string, "{}", sep).unwrap();
+            self.generate_expr(arg_expr);
+            sep = ", ";
+        }
+        write!(self.string, ")").unwrap();
+    }
+
+    fn generate_var_expr(
+        &mut self,
+        _span: Span,
+        _is_lvalue: &Cell<Option<bool>>,
+        _kind: &Cell<Option<VarKind>>,
+        ident: Ident,
+    ) {
+        write!(self.string, "{}", ident).unwrap()
+    }
+
+    fn generate_lit_expr(
+        &mut self,
+        _span: Span,
+        lit: Lit
+    ) {
+        write!(self.string, "{}", lit).unwrap();
+    }
+
+    fn write_ty_lit(&mut self, ty_lit: TyLit) {
+        self.backend_writer.write_ty_lit(&mut self.string, ty_lit);
+    }
+}
+
+/*
+use crate::ast::*;
+use crate::env::VarKind;
+use crate::ident::Ident;
+use crate::lit::{Lit, TyLit};
+use crate::span::Span;
+use crate::swizzle::Swizzle;
+use crate::ty::Ty;
+use std::cell::{Cell, RefCell};
+use std::fmt::Write;
+
+#[derive(Clone, Copy, Debug)]
+pub enum ShaderKind {
+    Vertex,
+    Pixel,
+}
+
+pub fn generate(kind: ShaderKind, shader_ast: &ShaderAst) -> String {
+    let mut string = String::new();
+    ShaderGenerator {
+        string: &mut string,
+        kind,
+        shader_ast,
+    }
+    .generate_shader();
+    string
+}
+
+#[derive(Debug)]
+struct ShaderGenerator<'a> {
+    string: &'a mut String,
+    kind: ShaderKind,
+    shader_ast: &'a ShaderAst,
+}
+
+impl<'a> ShaderGenerator<'a> {
+    fn generate_shader(&mut self) {
+        for decl in &self.shader_ast.decls {
+            match decl {
+                Decl::Struct(decl) => self.generate_struct_decl(decl),
+                _ => {}
+            }
+        }
+        for decl in &self.shader_ast.decls {
+            match decl {
+                Decl::Const(decl) => self.generate_const_decl(decl),
+                _ => {}
+            }
+        }
+        for decl in &self.shader_ast.decls {
+            match decl {
+                Decl::Uniform(decl) => self.generate_uniform_decl(decl),
+                _ => {}
+            }
+        }
+        let ident = match self.kind {
+            ShaderKind::Vertex => Ident::new("vertex"),
+            ShaderKind::Pixel => Ident::new("pixel"),
+        };
+        for (ty_lit, param_tys) in self
+            .shader_ast
+            .find_fn_decl(ident)
+            .unwrap()
+            .cons_deps
+            .borrow()
+            .as_ref()
+            .unwrap()
+        {
+            self.generate_cons(*ty_lit, param_tys);
+        }
+        self.generate_fn_defs(match self.kind {
+            ShaderKind::Vertex => Ident::new("vertex"),
+            ShaderKind::Pixel => Ident::new("pixel"),
+        });
+        match self.kind {
+            ShaderKind::Vertex => self.generate_vertex_shader(),
+            ShaderKind::Pixel => self.generate_pixel_shader(),
+        }
+    }
+
+    fn generate_struct_decl(&mut self, decl: &StructDecl) {
+        write!(self.string, "struct {} {{", decl.ident).unwrap();
+        if !decl.fields.is_empty() {
+            writeln!(self.string).unwrap();
+            for field in &decl.fields {
+                write!(self.string, "    ").unwrap();
+                write_ident_and_ty(
+                    &mut self.string,
+                    field.ident,
+                    field.ty_expr.ty.borrow().as_ref().unwrap(),
+                );
+                writeln!(self.string, ";").unwrap();
+            }
+        }
+        writeln!(self.string, "}};").unwrap();
+    }
+
+    fn generate_const_decl(&mut self, decl: &ConstDecl) {
+        write!(self.string, "const ").unwrap();
+        write_ident_and_ty(
+            &mut self.string,
+            decl.ident,
+            decl.ty_expr.ty.borrow().as_ref().unwrap(),
+        );
+        write!(self.string, " = ").unwrap();
+        self.generate_expr(&decl.expr);
+        writeln!(self.string, ";").unwrap();
+    }
+
+    fn generate_uniform_decl(&mut self, decl: &UniformDecl) {
+        write!(self.string, "uniform ").unwrap();
+        write_ident_and_ty(
+            self.string,
+            decl.ident,
+            decl.ty_expr.ty.borrow().as_ref().unwrap(),
+        );
+        writeln!(self.string, ";").unwrap();
+    }
+
     fn generate_cons(&mut self, ty_lit: TyLit, param_tys: &[Ty]) {
-        write!(self.string, "{0} _m_{0}", ty_lit).unwrap();
+        write!(self.string, "{0} mpsc_{0}", ty_lit).unwrap();
         for param_ty in param_tys {
             write!(self.string, "_{}", param_ty).unwrap();
         }
@@ -371,1261 +782,6 @@
         let total_packed_varying_size = self.compute_total_packed_varying_size();
         self.generate_packed_varyings(total_packed_varying_size);
         writeln!(self.string, "void main() {{").unwrap();
-        writeln!(self.string, "    _m_Attributes _m_attributes;").unwrap();
-        writeln!(self.string, "    _m_Instances _m_instances;").unwrap();
-        self.generate_unpack_attributes(total_packed_attribute_size);
-        writeln!(self.string, "    _m_Varyings _m_varyings;").unwrap();
-        write!(self.string, "    gl_Position = vertex(").unwrap();
-        let mut sep = "";
-        for &ident in vertex_decl.uniform_block_deps.borrow().as_ref().unwrap() {
-            write!(self.string, "{}_m_{1}_uniforms", sep, ident).unwrap();
-            sep = ", ";
-        }
-        if !vertex_decl
-            .attribute_deps
-            .borrow()
-            .as_ref()
-            .unwrap()
-            .is_empty()
-        {
-            write!(self.string, "{}_m_attributes", sep).unwrap();
-            sep = ", ";
-        }
-        if vertex_decl.has_out_varying_deps.get().unwrap() {
-            write!(self.string, "{}_m_varyings", sep).unwrap();
-        }
-        writeln!(self.string, ");").unwrap();
-        self.generate_pack_varyings(total_packed_varying_size);
-        writeln!(self.string, "}}").unwrap();
-    }
-
-    fn generate_pixel_shader(&mut self) {
-        let pixel_decl = self.shader_ast.find_fn_decl(Ident::new("pixel")).unwrap();
-        let total_packed_varying_size = self.compute_total_packed_varying_size();
-        self.generate_packed_varyings(total_packed_varying_size);
-        writeln!(self.string, "void main() {{").unwrap();
-        writeln!(self.string, "    _m_Varyings _m_varyings;").unwrap();
-        self.generate_unpack_varyings(total_packed_varying_size);
-        write!(self.string, "    gl_FragColor = pixel(").unwrap();
-        let mut sep = "";
-        for &ident in pixel_decl.uniform_block_deps.borrow().as_ref().unwrap() {
-            write!(self.string, "{}_m_{1}_uniforms", sep, ident).unwrap();
-            sep = ", ";
-        }
-        if !pixel_decl
-            .attribute_deps
-            .borrow()
-            .as_ref()
-            .unwrap()
-            .is_empty()
-            || pixel_decl.has_out_varying_deps.get().unwrap()
-        {
-            write!(self.string, "{}_m_varyings", sep).unwrap();
-        }
-        writeln!(self.string, ");").unwrap();
-        writeln!(self.string, "}}").unwrap();
-    }
-
-    fn generate_attributes_struct(&mut self) {
-        writeln!(self.string, "struct _m_Attributes {{").unwrap();
-        for decl in &self.shader_ast.decls {
-            match decl {
-                Decl::Attribute(decl) => {
-                    write!(self.string, "    ").unwrap();
-                    write_ident_and_ty(
-                        &mut self.string,
-                        decl.ident,
-                        decl.ty_expr.ty.borrow().as_ref().unwrap()
-                    );
-                    writeln!(self.string, ";").unwrap();
-                }
-                _ => {}
-            }
-        }
-        writeln!(self.string, "}};").unwrap();
-    }
-
-    fn generate_instances_struct(&mut self) {
-        writeln!(self.string, "struct _m_Instances {{").unwrap();
-        for decl in &self.shader_ast.decls {
-            match decl {
-                Decl::Instance(decl) => {
-                    write!(self.string, "    ").unwrap();
-                    write_ident_and_ty(
-                        &mut self.string,
-                        decl.ident,
-                        decl.ty_expr.ty.borrow().as_ref().unwrap()
-                    );
-                    writeln!(self.string, ";").unwrap();
-                }
-                _ => {}
-            }
-        }
-        writeln!(self.string, "}};").unwrap();
-    }
-
-    fn generate_varyings_struct(&mut self) {
-        let pixel_decl = self.shader_ast.find_fn_decl(Ident::new("pixel")).unwrap();
-        writeln!(self.string, "struct _m_Varyings {{").unwrap();
-        for decl in &self.shader_ast.decls {
-            match decl {
-                Decl::Attribute(decl)
-                    if pixel_decl
-                        .attribute_deps
-                        .borrow()
-                        .as_ref()
-                        .unwrap()
-                        .contains(&decl.ident) =>
-                {
-                    write!(self.string, "    ").unwrap();
-                    write_ident_and_ty(
-                        &mut self.string,
-                        decl.ident,
-                        decl.ty_expr.ty.borrow().as_ref().unwrap()
-                    );
-                    writeln!(self.string, ";").unwrap();
-                }
-                Decl::Instance(decl)
-                    if pixel_decl
-                        .instance_deps
-                        .borrow()
-                        .as_ref()
-                        .unwrap()
-                        .contains(&decl.ident) =>
-                {
-                    write!(self.string, "    ").unwrap();
-                    write_ident_and_ty(
-                        &mut self.string,
-                        decl.ident,
-                        decl.ty_expr.ty.borrow().as_ref().unwrap()
-                    );
-                    writeln!(self.string, ";").unwrap();
-                }
-                Decl::Varying(decl) => {
-                    write!(self.string, "    ").unwrap();
-                    write_ident_and_ty(
-                        &mut self.string,
-                        decl.ident,
-                        decl.ty_expr.ty.borrow().as_ref().unwrap()
-                    );
-                    writeln!(self.string, ";").unwrap();
-                }
-                _ => {}
-            }
-        }
-        writeln!(self.string, "}};").unwrap();
-    }
-
-    fn compute_total_packed_attribute_size(&mut self) -> usize {
-        let mut total_packed_attribute_size = 0;
-        for decl in &self.shader_ast.decls {
-            match decl {
-                Decl::Attribute(decl) => {
-                    total_packed_attribute_size +=
-                        decl.ty_expr.ty.borrow().as_ref().unwrap().size();
-                }
-                Decl::Instance(decl) => {
-                    total_packed_attribute_size +=
-                        decl.ty_expr.ty.borrow().as_ref().unwrap().size();
-                }
-                _ => {}
-            }
-        }
-        total_packed_attribute_size
-    }
-
-    fn generate_packed_attributes(&mut self, total_packed_attribute_size: usize) {
-        let mut remaining_packed_attribute_size = total_packed_attribute_size;
-        let mut current_packed_attribute_index = 0;
-        loop {
-            let current_packed_attribute_size = remaining_packed_attribute_size.min(4);
-            writeln!(
-                self.string,
-                "attribute {} _m_packed_attribute_{};",
-                match current_packed_attribute_size {
-                    0 => break,
-                    1 => "float",
-                    2 => "vec2",
-                    3 => "vec3",
-                    4 => "vec4",
-                    _ => panic!(),
-                },
-                current_packed_attribute_index,
-            )
-            .unwrap();
-            remaining_packed_attribute_size -= current_packed_attribute_size;
-            current_packed_attribute_index += 1;
-        }
-    }
-
-    fn compute_total_packed_varying_size(&mut self) -> usize {
-        let pixel_decl = self.shader_ast.find_fn_decl(Ident::new("pixel")).unwrap();
-        let mut total_packed_varying_size = 0;
-        for decl in &self.shader_ast.decls {
-            match decl {
-                Decl::Attribute(decl)
-                    if pixel_decl
-                        .attribute_deps
-                        .borrow()
-                        .as_ref()
-                        .unwrap()
-                        .contains(&decl.ident) =>
-                {
-                    total_packed_varying_size += decl.ty_expr.ty.borrow().as_ref().unwrap().size();
-                }
-                Decl::Instance(decl)
-                    if pixel_decl
-                        .instance_deps
-                        .borrow()
-                        .as_ref()
-                        .unwrap()
-                        .contains(&decl.ident) =>
-                {
-                    total_packed_varying_size += decl.ty_expr.ty.borrow().as_ref().unwrap().size();
-                }
-                Decl::Varying(decl) => {
-                    total_packed_varying_size += decl.ty_expr.ty.borrow().as_ref().unwrap().size();
-                }
-                _ => {}
-            }
-        }
-        total_packed_varying_size
-    }
-
-    fn generate_packed_varyings(&mut self, total_packed_varying_size: usize) {
-        let mut remaining_packed_varying_size = total_packed_varying_size;
-        let mut current_packed_varying_index = 0;
-        loop {
-            let current_packed_varying_size = remaining_packed_varying_size.min(4);
-            writeln!(
-                self.string,
-                "varying {} _mpsc_packed_varying_{};",
-                match current_packed_varying_size {
-                    0 => break,
-                    1 => "float",
-                    2 => "vec2",
-                    3 => "vec3",
-                    4 => "vec4",
-                    _ => panic!(),
-                },
-                current_packed_varying_index,
-            )
-            .unwrap();
-            remaining_packed_varying_size -= current_packed_varying_size;
-            current_packed_varying_index += 1;
-        }
-    }
-
-    fn generate_unpack_attributes(&mut self, total_packed_attribute_size: usize) {
-        let mut remaining_packed_attribute_size = total_packed_attribute_size;
-        let mut current_packed_attribute_index = 0;
-        let mut current_packed_attribute_size = remaining_packed_attribute_size.min(4);
-        let mut current_packed_attribute_offset = 0;
-        let mut unpack_attribute = {
-            let string = &mut self.string;
-            move |ident: Ident, ty: &Ty, target_name: &str| {
-                let current_attribute_size = ty.size();
-                let mut current_attribute_offset = 0;
-                while current_attribute_offset < current_attribute_size {
-                    let count = (current_packed_attribute_size - current_packed_attribute_offset)
-                        .min(current_attribute_size - current_attribute_offset);
-                    write!(string, "    {}.{}", target_name, ident).unwrap();
-                    if current_attribute_size > 1 {
-                        write!(
-                            string,
-                            ".{}",
-                            Swizzle::from_range(
-                                current_attribute_offset,
-                                current_attribute_offset + count
-                            )
-                        )
-                        .unwrap();
-                    }
-                    write!(
-                        string,
-                        " = _m_packed_attribute_{}",
-                        current_packed_attribute_index
-                    )
-                    .unwrap();
-                    if current_packed_attribute_size > 1 {
-                        write!(
-                            string,
-                            ".{}",
-                            Swizzle::from_range(
-                                current_packed_attribute_offset,
-                                current_packed_attribute_offset + count
-                            )
-                        )
-                        .unwrap();
-                    }
-                    writeln!(string, ";").unwrap();
-                    current_attribute_offset += count;
-                    current_packed_attribute_offset += count;
-                    if current_packed_attribute_offset == current_packed_attribute_size {
-                        remaining_packed_attribute_size -= current_packed_attribute_size;
-                        current_packed_attribute_index += 1;
-                        current_packed_attribute_size = remaining_packed_attribute_size.min(4);
-                        current_packed_attribute_offset = 0;
-                    }
-                }
-            }
-        };
-        for decl in &self.shader_ast.decls {
-            match decl {
-                Decl::Attribute(decl) => {
-                    unpack_attribute(
-                        decl.ident,
-                        decl.ty_expr.ty.borrow().as_ref().unwrap(),
-                        "_m_attributes"
-                    );
-                },
-                Decl::Instance(decl) => {
-                    unpack_attribute(
-                        decl.ident,
-                        decl.ty_expr.ty.borrow().as_ref().unwrap(),
-                        "_m_instances"
-                    );
-                }
-                _ => {}
-            }
-        }
-    }
-
-    fn generate_pack_varyings(&mut self, total_packed_varying_size: usize) {
-        let pixel_decl = self.shader_ast.find_fn_decl(Ident::new("pixel")).unwrap();
-        let mut remaining_packed_varying_size = total_packed_varying_size;
-        let mut current_packed_varying_index = 0;
-        let mut current_packed_varying_size = remaining_packed_varying_size.min(4);
-        let mut current_packed_varying_offset = 0;
-        let mut pack_varying = {
-            let string = &mut self.string;
-            move |ident: Ident, ty: &Ty, source_name: &str| {
-                let current_varying_size = ty.size();
-                let mut current_varying_offset = 0;
-                while current_varying_offset < current_varying_size {
-                    let count = (current_packed_varying_size - current_packed_varying_offset)
-                        .min(current_varying_size - current_varying_offset);
-                    write!(
-                        string,
-                        "    _m_packed_varying_{}",
-                        current_packed_varying_index
-                    )
-                    .unwrap();
-                    if current_packed_varying_size > 1 {
-                        write!(
-                            string,
-                            ".{}",
-                            Swizzle::from_range(
-                                current_packed_varying_offset,
-                                current_packed_varying_offset + count
-                            )
-                        )
-                        .unwrap();
-                    }
-                    write!(string, " = {}.{}", source_name, ident).unwrap();
-                    if current_varying_size > 1 {
-                        write!(
-                            string,
-                            ".{}",
-                            Swizzle::from_range(
-                                current_varying_offset,
-                                current_varying_offset + count
-                            )
-                        )
-                        .unwrap();
-                    }
-                    writeln!(string, ";").unwrap();
-                    current_packed_varying_offset += count;
-                    current_varying_offset += count;
-                    if current_packed_varying_offset == current_packed_varying_size {
-                        remaining_packed_varying_size -= current_packed_varying_size;
-                        current_packed_varying_index += 1;
-                        current_packed_varying_size = remaining_packed_varying_size.min(4);
-                        current_packed_varying_offset = 0;
-                    }
-                }
-            }
-        };
-        for decl in &self.shader_ast.decls {
-            match decl {
-                Decl::Attribute(decl)
-                    if pixel_decl
-                        .attribute_deps
-                        .borrow()
-                        .as_ref()
-                        .unwrap()
-                        .contains(&decl.ident) =>
-                {
-                    pack_varying(
-                        decl.ident,
-                        decl.ty_expr.ty.borrow().as_ref().unwrap(),
-                        "_mpsc_attributes",
-                    );
-                }
-                Decl::Instance(decl)
-                    if pixel_decl
-                        .instance_deps
-                        .borrow()
-                        .as_ref()
-                        .unwrap()
-                        .contains(&decl.ident) =>
-                {
-                    pack_varying(
-                        decl.ident,
-                        decl.ty_expr.ty.borrow().as_ref().unwrap(),
-                        "_mpsc_instances",
-                    );
-                }
-                Decl::Varying(decl) => {
-                    pack_varying(
-                        decl.ident,
-                        decl.ty_expr.ty.borrow().as_ref().unwrap(),
-                        "_mpsc_varyings",
-                    );
-                }
-                _ => {}
-            }
-        }
-    }
-
-    fn generate_unpack_varyings(&mut self, total_packed_varying_size: usize) {
-        let fragment_decl = self.shader_ast.find_fn_decl(Ident::new("pixel")).unwrap();
-        let mut remaining_packed_varying_size = total_packed_varying_size;
-        let mut current_packed_varying_index = 0;
-        let mut current_packed_varying_size = remaining_packed_varying_size.min(4);
-        let mut current_packed_varying_offset = 0;
-        let mut unpack_varying = {
-            let string = &mut self.string;
-            move |ident: Ident, ty: &Ty| {
-                let current_varying_size = ty.size();
-                let mut current_varying_offset = 0;
-                while current_varying_offset < current_varying_size {
-                    let count = (current_packed_varying_size - current_packed_varying_offset)
-                        .min(current_varying_size - current_varying_offset);
-                    write!(string, "    _m_varyings.{}", ident).unwrap();
-                    if current_varying_size > 1 {
-                        write!(
-                            string,
-                            ".{}",
-                            Swizzle::from_range(
-                                current_varying_offset,
-                                current_varying_offset + count
-                            )
-                        )
-                        .unwrap();
-                    }
-                    write!(
-                        string,
-                        " = _m_packed_varying_{}",
-                        current_packed_varying_index
-                    )
-                    .unwrap();
-                    if current_packed_varying_size > 1 {
-                        write!(
-                            string,
-                            ".{}",
-                            Swizzle::from_range(
-                                current_packed_varying_offset,
-                                current_packed_varying_offset + count
-                            )
-                        )
-                        .unwrap();
-                    }
-                    writeln!(string, ";").unwrap();
-                    current_varying_offset += count;
-                    current_packed_varying_offset += count;
-                    if current_packed_varying_offset == current_packed_varying_size {
-                        remaining_packed_varying_size -= current_packed_varying_size;
-                        current_packed_varying_index += 1;
-                        current_packed_varying_size = remaining_packed_varying_size.min(4);
-                        current_packed_varying_offset = 0;
-                    }
-                }
-            }
-        };
-        for decl in &self.shader_ast.decls {
-            match decl {
-                Decl::Attribute(decl)
-                    if fragment_decl
-                        .attribute_deps
-                        .borrow()
-                        .as_ref()
-                        .unwrap()
-                        .contains(&decl.ident) =>
-                {
-                    unpack_varying(decl.ident, decl.ty_expr.ty.borrow().as_ref().unwrap());
-                }
-                Decl::Instance(decl)
-                    if fragment_decl
-                        .instance_deps
-                        .borrow()
-                        .as_ref()
-                        .unwrap()
-                        .contains(&decl.ident) =>
-                {
-                    unpack_varying(decl.ident, decl.ty_expr.ty.borrow().as_ref().unwrap());
-                }
-                Decl::Varying(decl) => {
-                    unpack_varying(decl.ident, decl.ty_expr.ty.borrow().as_ref().unwrap());
-                }
-                _ => {}
-            }
-        }
-    }
-}
-
-#[derive(Debug)]
-struct FnDefGenerator<'a> {
-    string: &'a mut String,
-    indent_level: usize,
-    kind: ShaderKind,
-    shader_ast: &'a ShaderAst,
-    decl: &'a FnDecl,
-}
-
-impl<'a> FnDefGenerator<'a> {
-    fn generate_fn_def(&mut self) {
-        write_ident_and_ty(
-            &mut self.string,
-            self.decl.ident,
-            self.decl.return_ty.borrow().as_ref().unwrap(),
-        );
-        write!(self.string, "(").unwrap();
-        let mut sep = "";
-        for param in &self.decl.params {
-            write!(self.string, "{}", sep).unwrap();
-            write_ident_and_ty(
-                &mut self.string,
-                param.ident,
-                param.ty_expr.ty.borrow().as_ref().unwrap(),
-            );
-            sep = ", ";
-        }
-        for &ident in self.decl.uniform_block_deps.borrow().as_ref().unwrap() {
-            write!(
-                self.string,
-                "{}_m_{1}_Uniforms _m_{1}_uniforms",
-                sep, ident
-            )
-            .unwrap();
-            sep = ", ";
-        }
-        match self.kind {
-            ShaderKind::Vertex => {
-                if !self
-                    .decl
-                    .attribute_deps
-                    .borrow()
-                    .as_ref()
-                    .unwrap()
-                    .is_empty()
-                {
-                    write!(self.string, "{}_m_Attributes _m_attributes", sep).unwrap();
-                    sep = ", ";
-                }
-                if self.decl.has_out_varying_deps.get().unwrap() {
-                    write!(self.string, "{}out _m_Varyings _m_varyings", sep).unwrap();
-                }
-            }
-            ShaderKind::Pixel => {
-                if !self
-                    .decl
-                    .attribute_deps
-                    .borrow()
-                    .as_ref()
-                    .unwrap()
-                    .is_empty()
-                    || self.decl.has_in_varying_deps.get().unwrap()
-                {
-                    write!(self.string, "{}_m_Varyings _m_varyings", sep).unwrap();
-                }
-            }
-        }
-        write!(self.string, ") ").unwrap();
-        self.generate_block(&self.decl.block);
-        writeln!(self.string).unwrap();
-    }
-
-    fn generate_block(&mut self, block: &Block) {
-        write!(self.string, "{{").unwrap();
-        if !block.stmts.is_empty() {
-            writeln!(self.string).unwrap();
-            self.indent_level += 1;
-            for stmt in &block.stmts {
-                self.generate_stmt(stmt);
-            }
-            self.indent_level -= 1;
-        }
-        write!(self.string, "}}").unwrap()
-    }
-
-    fn generate_stmt(&mut self, stmt: &Stmt) {
-        self.write_indent();
-        match *stmt {
-            Stmt::Break {
-                span
-            } => self.generate_break_stmt(span),
-            Stmt::Continue {
-                span
-            } => self.generate_continue_stmt(span),
-            Stmt::For {
-                span,
-                ident,
-                ref from_expr,
-                ref to_expr,
-                ref step_expr,
-                ref block,
-            } => self.generate_for_stmt(span, ident, from_expr, to_expr, step_expr, block),
-            Stmt::If {
-                span,
-                ref expr,
-                ref block_if_true,
-                ref block_if_false,
-            } => self.generate_if_stmt(span, expr, block_if_true, block_if_false),
-            Stmt::Let {
-                span,
-                ref ty,
-                ident,
-                ref ty_expr,
-                ref expr,
-            } => self.generate_let_stmt(span, ty, ident, ty_expr, expr),
-            Stmt::Return {
-                span,
-                ref expr
-            } => self.generate_return_stmt(span, expr),
-            Stmt::Block {
-                span,
-                ref block
-            } => self.generate_block_stmt(span, block),
-            Stmt::Expr {
-                span,
-                ref expr
-            } => self.generate_expr_stmt(span, expr),
-        }
-    }
-
-    fn generate_break_stmt(&mut self, _span: Span) {
-        writeln!(self.string, "break;").unwrap();
-    }
-
-    fn generate_continue_stmt(&mut self, _span: Span) {
-        writeln!(self.string, "continue;").unwrap();
-    }
-
-    fn generate_for_stmt(
-        &mut self,
-        _span: Span,
-        ident: Ident,
-        from_expr: &Expr,
-        to_expr: &Expr,
-        step_expr: &Option<Expr>,
-        block: &Block,
-    ) {
-        let from = from_expr.val.borrow().as_ref().unwrap().to_int().unwrap();
-        let to = to_expr.val.borrow().as_ref().unwrap().to_int().unwrap();
-        let step = if let Some(step_expr) = step_expr {
-            step_expr.val.borrow().as_ref().unwrap().to_int().unwrap()
-        } else if from < to {
-            1
-        } else {
-            -1
-        };
-        write!(
-            self.string,
-            "for (int {0} = {1}; {0} {2} {3}; {0} {4} {5} ",
-            ident,
-            if from <= to { from } else { from - 1 },
-            if from <= to { "<" } else { ">=" },
-            to,
-            if step > 0 { "+=" } else { "-=" },
-            step.abs()
-        )
-        .unwrap();
-        self.generate_block(block);
-        writeln!(self.string).unwrap();
-    }
-
-    fn generate_if_stmt(
-        &mut self,
-        _span: Span,
-        expr: &Expr,
-        block_if_true: &Block,
-        block_if_false: &Option<Box<Block>>,
-    ) {
-        write!(self.string, "if (").unwrap();
-        self.generate_expr(expr);
-        write!(self.string, " ").unwrap();
-        self.generate_block(block_if_true);
-        if let Some(block_if_false) = block_if_false {
-            self.generate_block(block_if_false);
-        }
-        writeln!(self.string).unwrap();
-    }
-
-    fn generate_let_stmt(
-        &mut self,
-        _span: Span,
-        ty: &RefCell<Option<Ty>>,
-        ident: Ident,
-        _ty_expr: &Option<TyExpr>,
-        expr: &Option<Expr>,
-    ) {
-        write_ident_and_ty(&mut self.string, ident, ty.borrow().as_ref().unwrap());
-        if let Some(expr) = expr {
-            write!(self.string, " = ").unwrap();
-            self.generate_expr(expr);
-        }
-        writeln!(self.string, ";").unwrap();
-    }
-
-    fn generate_return_stmt(&mut self, _span: Span, expr: &Option<Expr>) {
-        write!(self.string, "return").unwrap();
-        if let Some(expr) = expr {
-            write!(self.string, " ").unwrap();
-            self.generate_expr(expr);
-        }
-        writeln!(self.string, ";").unwrap();
-    }
-
-=======
->>>>>>> 32d8bff4
-    fn generate_block_stmt(&mut self, _span: Span, block: &Block) {
-        self.generate_block(block);
-        writeln!(self.string).unwrap();
-    }
-
-    fn generate_expr_stmt(&mut self, _span: Span, expr: &Expr) {
-        self.generate_expr(expr);
-        writeln!(self.string, ";").unwrap();
-    }
-
-    fn generate_expr(&mut self, expr: &Expr) {
-        ExprGenerator {
-<<<<<<< HEAD
-            string: self.string,
-            kind: self.kind,
-            shader_ast: self.shader_ast,
-=======
-            shader: self.shader,
-            use_hidden_parameters: false,
-            use_generated_constructors: false,
-            backend_writer: self.backend_writer,
-            string: self.string,
->>>>>>> 32d8bff4
-        }
-        .generate_expr(expr)
-    }
-
-    fn write_indent(&mut self) {
-        for _ in 0..self.indent_level {
-            write!(self.string, "    ").unwrap();
-        }
-    }
-
-    fn write_ident_and_ty(&mut self, ident: Ident, ty: &Ty) {
-        self.backend_writer.write_ident_and_ty(
-            &mut self.string,
-            ident,
-            ty
-        );
-    }
-}
-
-pub struct ExprGenerator<'a> {
-    pub shader: &'a ShaderAst,
-    pub use_hidden_parameters: bool,
-    pub use_generated_constructors: bool,
-    pub backend_writer: &'a dyn BackendWriter,
-    pub string: &'a mut String,
-}
-
-impl<'a> ExprGenerator<'a> {
-    pub fn generate_expr(&mut self, expr: &Expr) {
-        match expr.kind {
-            ExprKind::Cond {
-                span,
-                ref expr,
-                ref expr_if_true,
-                ref expr_if_false,
-            } => self.generate_cond_expr(span, expr, expr_if_true, expr_if_false),
-            ExprKind::Bin {
-                span,
-                op,
-                ref left_expr,
-                ref right_expr,
-            } => self.generate_bin_expr(span, op, left_expr, right_expr),
-            ExprKind::Un {
-                span,
-                op,
-                ref expr
-            } => self.generate_un_expr(span, op, expr),
-            ExprKind::MethodCall {
-                span,
-                ident,
-                ref arg_exprs
-            } => self.generate_method_call_expr(span, ident, arg_exprs),
-            ExprKind::Field {
-                span,
-                ref expr,
-                field_ident,
-            } => self.generate_field_expr(span, expr, field_ident),
-            ExprKind::Index {
-                span,
-                ref expr,
-                ref index_expr,
-            } => self.generate_index_expr(span, expr, index_expr),
-            ExprKind::Call {
-                span,
-                ident,
-                ref arg_exprs,
-            } => self.generate_call_expr(span, ident, arg_exprs),
-            ExprKind::MacroCall {
-                ref analysis,
-                span,
-                ident,
-                ref arg_exprs,
-                ..
-            } => self.generate_macro_call_expr(analysis, span, ident, arg_exprs),
-            ExprKind::ConsCall {
-                span,
-                ty_lit,
-                ref arg_exprs,
-            } => self.generate_cons_call_expr(span, ty_lit, arg_exprs),
-            ExprKind::Var {
-                span,
-                ref is_lvalue,
-                ref kind,
-                ident,
-            } => self.generate_var_expr(span, is_lvalue, kind, ident),
-            ExprKind::Lit {
-                span,
-                lit
-            } => self.generate_lit_expr(span, lit),
-        }
-    }
-
-    fn generate_cond_expr(
-        &mut self,
-        _span: Span,
-        expr: &Expr,
-        expr_if_true: &Expr,
-        expr_if_false: &Expr
-    ) {
-        write!(self.string, "(").unwrap();
-        self.generate_expr(expr);
-        write!(self.string, " ? ").unwrap();
-        self.generate_expr(expr_if_true);
-        write!(self.string, " : ").unwrap();
-        self.generate_expr(expr_if_false);
-        write!(self.string, ")").unwrap();
-    }
-
-    fn generate_bin_expr(
-        &mut self,
-        _span: Span,
-        op: BinOp,
-        left_expr: &Expr,
-        right_expr: &Expr
-    ) {
-        write!(self.string, "(").unwrap();
-        self.generate_expr(left_expr);
-        write!(self.string, " {} ", op).unwrap();
-        self.generate_expr(right_expr);
-        write!(self.string, ")").unwrap();
-    }
-
-    fn generate_un_expr(
-        &mut self,
-        _span: Span,
-        op: UnOp,
-        expr: &Expr
-    ) {
-        write!(self.string, "{}", op).unwrap();
-        self.generate_expr(expr);
-    }
-
-    fn generate_method_call_expr(
-        &mut self,
-        span: Span,
-        ident: Ident,
-        arg_exprs: &[Expr]
-    ) {
-        match arg_exprs[0].ty.borrow().as_ref().unwrap() {
-            Ty::Struct { ident: struct_ident } => {
-                self.generate_call_expr(
-                    span,
-                    Ident::new(format!("mpsc__{}_{}", struct_ident, ident)),
-                    arg_exprs
-                );
-            },
-            _ => panic!()
-        }
-    }
-
-    fn generate_field_expr(
-        &mut self,
-        _span: Span,
-        expr: &Expr,
-        field_ident: Ident
-    ) {
-        self.generate_expr(expr);
-        write!(self.string, ".{}", field_ident).unwrap();
-    }
-
-    fn generate_index_expr(
-        &mut self,
-        _span: Span,
-        expr: &Expr,
-        index_expr: &Expr
-    ) {
-        self.generate_expr(expr);
-        write!(self.string, "[").unwrap();
-        self.generate_expr(index_expr);
-        write!(self.string, "]").unwrap();
-    }
-
-    fn generate_call_expr(
-        &mut self,
-        _span: Span,
-        ident: Ident,
-        arg_exprs: &[Expr],
-    ) {
-        write!(self.string, "{}(", ident).unwrap();
-        let mut sep = "";
-        for arg_expr in arg_exprs {
-            write!(self.string, "{}", sep).unwrap();
-            self.generate_expr(arg_expr);
-            sep = ", ";
-        }
-        if self.use_hidden_parameters {
-            if let Some(decl) = self.shader.find_fn_decl(ident) {
-                for &ident in decl.uniform_block_deps.borrow().as_ref().unwrap() {
-                    write!(self.string, "{}mpsc_{}_uniforms", sep, ident).unwrap();
-                    sep = ", ";
-                }
-                if decl.is_used_in_vertex_shader.get().unwrap() {
-                    if !decl.attribute_deps.borrow().as_ref().unwrap().is_empty() {
-                        write!(self.string, "{}mpsc_attributes", sep).unwrap();
-                        sep = ", ";
-                    }
-                    if !decl.instance_deps.borrow().as_ref().unwrap().is_empty() {
-                        write!(self.string, "{}mpsc_instances", sep).unwrap();
-                        sep = ", ";
-                    }
-                }
-                if decl.is_used_in_fragment_shader.get().unwrap() {
-                    if !decl.attribute_deps.borrow().as_ref().unwrap().is_empty()
-                        || decl.instance_deps.borrow().as_ref().unwrap().is_empty()
-                        || decl.has_in_varying_deps.get().unwrap()
-                    {
-                        write!(self.string, "{}mpsc_varyings", sep).unwrap();
-                    }
-                }
-            }
-        }
-        write!(self.string, ")").unwrap();
-    }
-
-    fn generate_macro_call_expr(
-        &mut self,
-        analysis: &Cell<Option<MacroCallAnalysis>>,
-        _span: Span,
-        _ident: Ident,
-        _arg_exprs: &[Expr],
-    ) {
-        match analysis.get().unwrap() {
-            MacroCallAnalysis::Color { r, g, b, a } => {
-                write!(self.string, "vec4({}, {}, {}, {})", r, g, b, a).unwrap();
-            }
-        }
-    }
-
-    fn generate_cons_call_expr(
-        &mut self,
-        _span: Span,
-        ty_lit: TyLit,
-        arg_exprs: &[Expr]
-    ) {
-        if self.use_generated_constructors {
-            write!(self.string, "mpsc_").unwrap();
-            self.write_ty_lit(ty_lit);
-            for arg_expr in arg_exprs {
-                write!(self.string, "_{}", arg_expr.ty.borrow().as_ref().unwrap()).unwrap();
-            }
-        } else {
-            self.write_ty_lit(ty_lit);
-        }
-        write!(self.string, "(").unwrap();
-        let mut sep = "";
-        for arg_expr in arg_exprs {
-            write!(self.string, "{}", sep).unwrap();
-            self.generate_expr(arg_expr);
-            sep = ", ";
-        }
-        write!(self.string, ")").unwrap();
-    }
-
-    fn generate_var_expr(
-        &mut self,
-        _span: Span,
-        _is_lvalue: &Cell<Option<bool>>,
-        _kind: &Cell<Option<VarKind>>,
-        ident: Ident,
-    ) {
-        write!(self.string, "{}", ident).unwrap()
-    }
-
-    fn generate_lit_expr(
-        &mut self,
-        _span: Span,
-        lit: Lit
-    ) {
-        write!(self.string, "{}", lit).unwrap();
-    }
-
-    fn write_ty_lit(&mut self, ty_lit: TyLit) {
-        self.backend_writer.write_ty_lit(&mut self.string, ty_lit);
-    }
-}
-
-/*
-use crate::ast::*;
-use crate::env::VarKind;
-use crate::ident::Ident;
-use crate::lit::{Lit, TyLit};
-use crate::span::Span;
-use crate::swizzle::Swizzle;
-use crate::ty::Ty;
-use std::cell::{Cell, RefCell};
-use std::fmt::Write;
-
-#[derive(Clone, Copy, Debug)]
-pub enum ShaderKind {
-    Vertex,
-    Pixel,
-}
-
-pub fn generate(kind: ShaderKind, shader_ast: &ShaderAst) -> String {
-    let mut string = String::new();
-    ShaderGenerator {
-        string: &mut string,
-        kind,
-        shader_ast,
-    }
-    .generate_shader();
-    string
-}
-
-#[derive(Debug)]
-struct ShaderGenerator<'a> {
-    string: &'a mut String,
-    kind: ShaderKind,
-    shader_ast: &'a ShaderAst,
-}
-
-impl<'a> ShaderGenerator<'a> {
-    fn generate_shader(&mut self) {
-        for decl in &self.shader_ast.decls {
-            match decl {
-                Decl::Struct(decl) => self.generate_struct_decl(decl),
-                _ => {}
-            }
-        }
-        for decl in &self.shader_ast.decls {
-            match decl {
-                Decl::Const(decl) => self.generate_const_decl(decl),
-                _ => {}
-            }
-        }
-        for decl in &self.shader_ast.decls {
-            match decl {
-                Decl::Uniform(decl) => self.generate_uniform_decl(decl),
-                _ => {}
-            }
-        }
-        let ident = match self.kind {
-            ShaderKind::Vertex => Ident::new("vertex"),
-            ShaderKind::Pixel => Ident::new("pixel"),
-        };
-        for (ty_lit, param_tys) in self
-            .shader_ast
-            .find_fn_decl(ident)
-            .unwrap()
-            .cons_deps
-            .borrow()
-            .as_ref()
-            .unwrap()
-        {
-            self.generate_cons(*ty_lit, param_tys);
-        }
-        self.generate_fn_defs(match self.kind {
-            ShaderKind::Vertex => Ident::new("vertex"),
-            ShaderKind::Pixel => Ident::new("pixel"),
-        });
-        match self.kind {
-            ShaderKind::Vertex => self.generate_vertex_shader(),
-            ShaderKind::Pixel => self.generate_pixel_shader(),
-        }
-    }
-
-    fn generate_struct_decl(&mut self, decl: &StructDecl) {
-        write!(self.string, "struct {} {{", decl.ident).unwrap();
-        if !decl.fields.is_empty() {
-            writeln!(self.string).unwrap();
-            for field in &decl.fields {
-                write!(self.string, "    ").unwrap();
-                write_ident_and_ty(
-                    &mut self.string,
-                    field.ident,
-                    field.ty_expr.ty.borrow().as_ref().unwrap(),
-                );
-                writeln!(self.string, ";").unwrap();
-            }
-        }
-        writeln!(self.string, "}};").unwrap();
-    }
-
-    fn generate_const_decl(&mut self, decl: &ConstDecl) {
-        write!(self.string, "const ").unwrap();
-        write_ident_and_ty(
-            &mut self.string,
-            decl.ident,
-            decl.ty_expr.ty.borrow().as_ref().unwrap(),
-        );
-        write!(self.string, " = ").unwrap();
-        self.generate_expr(&decl.expr);
-        writeln!(self.string, ";").unwrap();
-    }
-
-    fn generate_uniform_decl(&mut self, decl: &UniformDecl) {
-        write!(self.string, "uniform ").unwrap();
-        write_ident_and_ty(
-            self.string,
-            decl.ident,
-            decl.ty_expr.ty.borrow().as_ref().unwrap(),
-        );
-        writeln!(self.string, ";").unwrap();
-    }
-
-    fn generate_cons(&mut self, ty_lit: TyLit, param_tys: &[Ty]) {
-        write!(self.string, "{0} mpsc_{0}", ty_lit).unwrap();
-        for param_ty in param_tys {
-            write!(self.string, "_{}", param_ty).unwrap();
-        }
-        write!(self.string, "(").unwrap();
-        let mut sep = "";
-        if param_tys.len() == 1 {
-            write_ident_and_ty(&mut self.string, Ident::new("x"), &param_tys[0])
-        } else {
-            for (index, param_ty) in param_tys.iter().enumerate() {
-                write!(self.string, "{}", sep).unwrap();
-                write_ident_and_ty(
-                    &mut self.string,
-                    Ident::new(format!("x{}", index)),
-                    param_ty,
-                );
-                sep = ", ";
-            }
-        }
-        writeln!(self.string, ") {{").unwrap();
-        write!(self.string, "    {}(", ty_lit).unwrap();
-        let ty = ty_lit.to_ty();
-        if param_tys.len() == 1 {
-            let param_ty = &param_tys[0];
-            match param_ty {
-                Ty::Bool | Ty::Int | Ty::Float => {
-                    let mut sep = "";
-                    for _ in 0..ty.size() {
-                        write!(self.string, "{}x", sep).unwrap();
-                        sep = ", ";
-                    }
-                }
-                Ty::Mat2 | Ty::Mat3 | Ty::Mat4 => {
-                    let target_size = match ty {
-                        Ty::Mat2 => 2,
-                        Ty::Mat3 => 3,
-                        Ty::Mat4 => 4,
-                        _ => panic!(),
-                    };
-                    let source_size = match param_ty {
-                        Ty::Mat2 => 2,
-                        Ty::Mat3 => 3,
-                        Ty::Mat4 => 4,
-                        _ => panic!(),
-                    };
-                    let mut sep = "";
-                    for column_index in 0..target_size {
-                        for row_index in 0..target_size {
-                            if row_index < source_size && column_index < source_size {
-                                write!(self.string, "{}x[{}][{}]", sep, column_index, row_index)
-                                    .unwrap();
-                            } else {
-                                write!(
-                                    self.string,
-                                    "{}{}",
-                                    sep,
-                                    if column_index == row_index { 1.0 } else { 0.0 }
-                                )
-                                .unwrap();
-                            }
-                            sep = ", ";
-                        }
-                    }
-                }
-                _ => panic!(),
-            }
-        } else {
-            let mut sep = "";
-            for (index_0, param_ty) in param_tys.iter().enumerate() {
-                if param_ty.size() == 1 {
-                    write!(self.string, "{}x{}", sep, index_0).unwrap();
-                    sep = ", ";
-                } else {
-                    for index_1 in 0..param_ty.size() {
-                        write!(self.string, "{}x{}[{}]", sep, index_0, index_1).unwrap();
-                        sep = ", ";
-                    }
-                }
-            }
-        }
-        writeln!(self.string, ")").unwrap();
-        writeln!(self.string, "}}").unwrap();
-    }
-
-    fn generate_fn_defs(&mut self, ident: Ident) {
-        let decl = self.shader_ast.find_fn_decl(ident).unwrap();
-        for &callee in decl.callees.borrow().as_ref().unwrap().iter() {
-            self.generate_fn_defs(callee);
-        }
-        FnDefGenerator {
-            string: self.string,
-            indent_level: 0,
-            kind: self.kind,
-            shader_ast: &self.shader_ast,
-            decl,
-        }
-        .generate_fn_def()
-    }
-
-    fn generate_expr(&mut self, expr: &Expr) {
-        ExprGenerator {
-            string: self.string,
-            kind: self.kind,
-            shader_ast: self.shader_ast,
-        }
-        .generate_expr(expr)
-    }
-
-    fn generate_vertex_shader(&mut self) {
-        let vertex_decl = self.shader_ast.find_fn_decl(Ident::new("vertex")).unwrap();
-        self.generate_attributes_struct();
-        self.generate_instances_struct();
-        self.generate_varyings_struct();
-        let total_packed_attribute_size = self.compute_total_packed_attribute_size();
-        self.generate_packed_attributes(total_packed_attribute_size);
-        let total_packed_varying_size = self.compute_total_packed_varying_size();
-        self.generate_packed_varyings(total_packed_varying_size);
-        writeln!(self.string, "void main() {{").unwrap();
         writeln!(self.string, "    mpsc_Attributes mpsc_attributes;").unwrap();
         writeln!(self.string, "    mpsc_Instances mpsc_instances;").unwrap();
         self.generate_unpack_attributes(total_packed_attribute_size);
