--- conflicted
+++ resolved
@@ -39,14 +39,9 @@
             return;
         }
         self.ui.handle_widget_event(cx, event);
-<<<<<<< HEAD
-        self.code_editor
-            .handle_event(cx, event, &mut self.state.session);
-=======
         if let Some(mut code_editor) = self.ui.get_code_editor(id!(code_editor)).borrow_mut(){
             code_editor.handle_event(cx, event, &mut self.state.session);
         }
->>>>>>> cbbc66b6
     }
 }
 
