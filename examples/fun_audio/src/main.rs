--- conflicted
+++ resolved
@@ -657,10 +657,33 @@
     #[rust(vec![
         KnobBind {name: "osc1.detune".into(), value:0.0, rgb: KnobRGB::Yellow, ty: KnobType::BiPolar, min: -1.0, max: 1.0},
         KnobBind {name: "osc2.detune".into(), value:0.0, rgb: KnobRGB::Yellow, ty: KnobType::BiPolar, min: -1.0, max: 1.0},
+        
         KnobBind {name: "osc1.transpose".into(), value:0.0, rgb: KnobRGB::Yellow, ty: KnobType::BiPolar, min: -36.0, max: 36.0},
         KnobBind {name: "osc2.transpose".into(), value:0.0, rgb: KnobRGB::Yellow, ty: KnobType::BiPolar, min: -36.0, max: 36.0},
-        KnobBind {name: "filter1.cutoff".into(), value:0.0, rgb: KnobRGB::Indigo, ty: KnobType::UniPolar, min: 0.0, max: 1.0}
-    ])] knob_table: Vec<KnobBind>
+        
+        KnobBind {name: "filter1.cutoff".into(), value:0.0, rgb: KnobRGB::Indigo, ty: KnobType::UniPolar, min: 0.0, max: 1.0},
+        KnobBind {name: "filter1.resonance".into(), value:0.0, rgb: KnobRGB::Indigo, ty: KnobType::UniPolar, min: 0.0, max: 1.0},
+        KnobBind {name: "filter1.touch_amount".into(), value:0.0, rgb: KnobRGB::Indigo, ty: KnobType::BiPolar, min: -1.0, max: 1.0},
+        KnobBind {name: "filter1.lfo_amount".into(), value:0.0, rgb: KnobRGB::Indigo, ty: KnobType::BiPolar, min: -1.0, max: 1.0},
+        KnobBind {name: "filter1.envelope_amount".into(), value:0.0, rgb: KnobRGB::Indigo, ty: KnobType::BiPolar, min: -1.0, max: 1.0},
+
+        KnobBind {name: "osc_balance".into(), value:0.0, rgb: KnobRGB::Grey, ty: KnobType::BiPolar, min: 0.0, max: 1.0},
+        KnobBind {name: "noise".into(), value:0.0, rgb: KnobRGB::Grey, ty: KnobType::UniPolar, min: 0.0, max: 1.0},
+        KnobBind {name: "sub_osc".into(), value:0.0, rgb: KnobRGB::Grey, ty: KnobType::UniPolar, min: 0.0, max: 1.0},
+
+        KnobBind {name: "mod_envelope.a".into(), value:0.0, rgb: KnobRGB::Orange, ty: KnobType::UniPolar, min: 0.0, max: 1.0},
+        KnobBind {name: "mod_envelope.h".into(), value:0.0, rgb: KnobRGB::Orange, ty: KnobType::UniPolar, min: 0.0, max: 1.0},
+        KnobBind {name: "mod_envelope.d".into(), value:0.0, rgb: KnobRGB::Orange, ty: KnobType::UniPolar, min: 0.0, max: 1.0},
+        KnobBind {name: "mod_envelope.s".into(), value:0.0, rgb: KnobRGB::Orange, ty: KnobType::UniPolar, min: 0.0, max: 1.0},
+        KnobBind {name: "mod_envelope.r".into(), value:0.0, rgb: KnobRGB::Orange, ty: KnobType::UniPolar, min: 0.0, max: 1.0},
+
+        KnobBind {name: "volume_envelope.a".into(), value:0.0, rgb: KnobRGB::Orange, ty: KnobType::UniPolar, min: 0.0, max: 1.0},
+        KnobBind {name: "volume_envelope.h".into(), value:0.0, rgb: KnobRGB::Orange, ty: KnobType::UniPolar, min: 0.0, max: 1.0},
+        KnobBind {name: "volume_envelope.d".into(), value:0.0, rgb: KnobRGB::Orange, ty: KnobType::UniPolar, min: 0.0, max: 1.0},
+        KnobBind {name: "volume_envelope.s".into(), value:0.0, rgb: KnobRGB::Orange, ty: KnobType::UniPolar, min: 0.0, max: 1.0},
+        KnobBind {name: "volume_envelope.r".into(), value:0.0, rgb: KnobRGB::Orange, ty: KnobType::UniPolar, min: 0.0, max: 1.0}
+
+        ])] knob_table: Vec<KnobBind>
 }
 
 impl App {
@@ -727,9 +750,9 @@
                         });
                         //log!("SET SHIT");
                         self.knob_change = (self.knob_change + 1) % (self.knob_bind.len());
-                        bind.value = *v;
-                    }
-                    
+                     
+                    }
+                    bind.value = *v;
                     //log!("SEND SHIT {} {}", v, (((v - bind.min) / (bind.max - bind.min)) * 127.0)  as u8);
                     ui.cx.send_midi_1_data(Midi1Data {
                         data0: 0xb0,
@@ -759,17 +782,14 @@
                         delta.write_path(&bind.name, LiveValue::Float(bind.value));
                         delta.debug_print(0,100);
                         ui.bind_read(&delta);
-<<<<<<< HEAD
 
                         ui.cx.send_midi_1_data(Midi1Data {
                             data0: 0xb0,
                             data1: (3 + last_knob)as u8,
                             data2: (((bind.value - bind.min) / (bind.max - bind.min)) * 127.0) as u8
                         });
-=======
                         let iron_fish = self.audio_graph.by_type::<IronFish>().unwrap();
                         iron_fish.settings.apply_over(ui.cx, &delta);
->>>>>>> 5645a872
                     }
                     11 => {
                     }
