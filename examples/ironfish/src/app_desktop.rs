--- conflicted
+++ resolved
@@ -1202,7 +1202,8 @@
                     
                     // playpause = <PlayPause> {}
                     
-                    playpause = <IconButton> {
+                    playpause = <CheckBox> {
+                        draw_check:{check_type:None}
                         draw_icon: { svg_file: (ICO_PLAY) }
                         icon_walk: {
                             width: 25.0,
@@ -2151,15 +2152,7 @@
         layout:{flow:Right}
         walk: {width: Fill, height: Fill}
         // layout: {padding: <SPACING_0> {}, align: {x: 0.0, y: 0.0}, spacing: (SSPACING_0), flow: Down}
-<<<<<<< HEAD
-        /*
-        <Presets> {}
-        */
-=======
-        
-        // <Presets> {}
-        
->>>>>>> 8f2bae4b
+
         <Frame> {
             walk: {width: Fill, height: Fill}
             layout: {padding: <SPACING_0> {}, align: {x: 0.0, y: 0.0}, spacing: (SSPACING_0), flow: Down}
