pub use makepad_audio_graph::makepad_widgets;
pub use makepad_widgets::makepad_platform;
pub use makepad_platform::makepad_math;
pub use makepad_audio_graph;

use makepad_widgets::*;
use makepad_draw::*;
use makepad_audio_graph::*;
use makepad_platform::midi::*;

mod sequencer;
mod ironfish;
mod waveguide;

use crate::ironfish::*;
use crate::piano::*;
use crate::sequencer::*;
use crate::display_audio::*;

//use std::fs::File;
//use std::io::prelude::*;
live_design!{
    registry AudioComponent::*;
    registry Widget::*;
    
    import makepad_widgets::theme::*;
    import makepad_widgets::frame::*;
    import makepad_draw::shader::std::*;
    
    const SPACING_PANELS = 10.0
    const SPACING_CONTROLS = 4.0
    const COLOR_OSC = #xFFFF99FF // yellow
    const COLOR_MIX = #xC // gray
    const COLOR_ENV = #xFFC499 // light red
    const COLOR_FILTER = #xA7BEF2 // indigo
    const COLOR_LFO = #xFF9999 // red
    const COLOR_TOUCH = #xBBFF99 // light green
    const COLOR_FX = #x99EEFF // light green
    const COLOR_TEXT_H1 = #x000000CC
    const COLOR_TEXT_H2 = #xFFFFFF66
    const COLOR_TEXT_H2_HOVER = #xD
    const COLOR_BEVEL_SHADOW = #x00000066
    const COLOR_BEVEL_HIGHLIGHT = #xFFFFFF33
    const COLOR_CONTROL_OUTSET = #xFFFFFF66
    const COLOR_HIDDEN_WHITE = #xFFFFFF00
    const COLOR_CONTROL_INSET = #x00000066
    const COLOR_CONTROL_INSET_HOVER = #x00000088
    const COLOR_TODO = #xFF1493FF
    const FONT_SIZE_H1 = 11.0
    const FONT_SIZE_H2 = 9.5
    
    ElementBox = <Frame> {
        bg: {color: #4}
        walk: {width: Fill, height: Fit}
        layout: {flow: Down, padding: {left: (SPACING_CONTROLS), top: (SPACING_CONTROLS), bottom: (SPACING_CONTROLS), right: (SPACING_CONTROLS)}, spacing: (SPACING_CONTROLS)}
    }
    

    FishTab = <RadioButton> {
        radio_button: {
            radio_type: Tab,
        }
        label_text: {
            text_style: 
                {
                    font: {path: d"crate://makepad-widgets/resources/IBMPlexSans-SemiBold.ttf"},
                    font_size: (FONT_SIZE_H2)
                }
        }
    }


    FishDropDown = <DropDown> {
        walk: {margin: {left: 5.0, right: 0.0, top: 0.0, bottom: 0.0}}
        layout: {padding: 6.0}
        label: {
            // DrawLabelText= {{DrawLabelText}} {
            // },
            text_style: {font_size: (FONT_SIZE_H2), font: {path: d"crate://makepad-widgets/resources/IBMPlexSans-SemiBold.ttf"}},
            fn get_color(self) -> vec4 {
                return mix(
                    mix(
                        mix(
                            (COLOR_TEXT_H2),
                            (COLOR_TEXT_H2),
                            self.focus
                        ),
                        (COLOR_TEXT_H2),
                        self.hover
                    ),
                    (COLOR_TEXT_H2),
                    self.pressed
                )
            }
        }
        
        popup_menu: {
            //bg: {color: (COLOR_TODO)}
            menu_item: {
                indent_width: 10.0
                layout: {
                    padding: {left: 15, top: 5, bottom: 5},
                }
            }
        }
        bg: {
            fn get_bg(self, inout sdf: Sdf2d) {
                sdf.box(
                    1,
                    1,
                    self.rect_size.x - 2,
                    self.rect_size.y - 2,
                    3
                )
                sdf.stroke_keep(mix(mix((COLOR_BEVEL_HIGHLIGHT), (COLOR_BEVEL_SHADOW), pow(self.pos.y, 1.0)), mix((COLOR_BEVEL_SHADOW), (COLOR_BEVEL_HIGHLIGHT), pow(self.pos.y, 5.0)), self.pressed), 1.);
                sdf.fill(
                    mix(
                        mix(
                            mix((COLOR_CONTROL_OUTSET), (COLOR_HIDDEN_WHITE), pow(self.pos.y, 0.075)),
                            mix(#xFFFFFF20, #xFFFFFF10, pow(self.pos.y, 0.2)),
                            self.hover
                        ),
                        mix((COLOR_CONTROL_INSET), (COLOR_CONTROL_INSET) * 0.1, pow(self.pos.y, 0.3)),
                        self.pressed
                    )
                );
            }
        }
    }
    
    FishButton = <Button> {
        label: {
            text_style: {font_size: (FONT_SIZE_H2), font: {path: d"crate://makepad-widgets/resources/IBMPlexSans-SemiBold.ttf"}}
            fn get_color(self) -> vec4 {
                return mix(
                    mix(
                        (COLOR_TEXT_H2),
                        (COLOR_TEXT_H2),
                        self.hover
                    ),
                    (COLOR_TEXT_H2),
                    self.pressed
                )
            }
        }
        bg: {
            instance hover: 0.0
            instance pressed: 0.0
            
            const BORDER_RADIUS = 3.0
            
            fn pixel(self) -> vec4 {
                let sdf = Sdf2d::viewport(self.pos * self.rect_size);
                sdf.box(
                    1.,
                    1.,
                    self.rect_size.x - 2.0,
                    self.rect_size.y - 2.0,
                    2.0
                )
                
                sdf.stroke_keep(mix(mix((COLOR_BEVEL_HIGHLIGHT), (COLOR_BEVEL_SHADOW), pow(self.pos.y, 1.0)), mix((COLOR_BEVEL_SHADOW), (COLOR_BEVEL_HIGHLIGHT), pow(self.pos.y, 5.0)), self.pressed), 1.);
                sdf.fill(
                    mix(
                        mix(
                            mix((COLOR_CONTROL_OUTSET), (COLOR_HIDDEN_WHITE), pow(self.pos.y, 0.075)),
                            mix(#xFFFFFF20, #xFFFFFF10, pow(self.pos.y, 0.2)),
                            self.hover
                        ),
                        mix((COLOR_CONTROL_INSET), (COLOR_CONTROL_INSET) * 0.1, pow(self.pos.y, 0.3)),
                        self.pressed
                    )
                );
                
                return sdf.result
            }
        }
        
        walk: {
            width: 30,
            height: 30,
            margin: {left: 1.0, right: 1.0, top: 1.0, bottom: 1.0},
        }
        
        layout: {
            align: {x: 0.5, y: 0.5},
            padding: 6
        }
    }
    
    FishSlider = <Slider> {
        walk: {
            height: 36,
            margin: {left: 0.0, right: 1.0, top: 0.0, bottom: 0.0},
        }
        label: "CutOff1"
        label_text: {text_style: {font_size: (FONT_SIZE_H2), font: {path: d"crate://makepad-widgets/resources/IBMPlexSans-SemiBold.ttf"}}, color: (COLOR_TEXT_H2)}
        text_input: {
            cursor_margin_bottom: 3.0,
            cursor_margin_top: 4.0,
            select_pad_edges: 3.0
            cursor_size: 2.0,
            empty_message: "0",
            numeric_only: true,
            bg: {
                shape: None
                color: #5
                radius: 2
            },
            layout: {
                padding: 0,
                align: {y: 0.}
            },
            walk: {
                margin: {top: 3, right: 5}
            }
        }
        slider: {
            instance line_color: #f00
            instance bipolar: 0.0
            fn pixel(self) -> vec4 {
                let nub_size = 3
                
                let sdf = Sdf2d::viewport(self.pos * self.rect_size)
                let top = 20.0;
                
                sdf.box(1.0, top, self.rect_size.x - 2, self.rect_size.y - top - 2, 1);
                sdf.fill_keep(
                    mix(
                        mix((COLOR_CONTROL_INSET), (COLOR_CONTROL_INSET) * 0.1, pow(self.pos.y, 1.0)),
                        mix((COLOR_CONTROL_INSET) * 1.75, (COLOR_CONTROL_INSET) * 0.1, pow(self.pos.y, 1.0)),
                        self.drag
                    )
                ) // Control backdrop gradient
                
                sdf.stroke(mix(mix(#x00000060, #x00000070, self.drag), #xFFFFFF10, pow(self.pos.y, 10.0)), 1.0) // Control outline
                let in_side = 5.0;
                let in_top = 5.0; // Ridge: vertical position
                sdf.rect(1.0 + in_side, top + in_top, self.rect_size.x - 2 - 2 * in_side, 3);
                sdf.fill(mix(#x00000066, #00000088, self.drag)); // Ridge color
                let in_top = 7.0;
                sdf.rect(1.0 + in_side, top + in_top, self.rect_size.x - 2 - 2 * in_side, 3);
                sdf.fill(#FFFFFF18); // Ridge: Rim light catcher
                
                let nub_x = self.slide_pos * (self.rect_size.x - nub_size - in_side * 2 - 9);
                sdf.move_to(mix(in_side + 3.5, self.rect_size.x * 0.5, self.bipolar), top + in_top);
                
                sdf.line_to(nub_x + in_side + nub_size * 0.5, top + in_top);
                sdf.stroke_keep(mix((COLOR_HIDDEN_WHITE), self.line_color, self.drag), 1.5)
                sdf.stroke(
                    mix(mix(self.line_color * 0.85, self.line_color, self.hover), #xFFFFFF80, self.drag),
                    1
                )
                
                let nub_x = self.slide_pos * (self.rect_size.x - nub_size - in_side * 2 - 3) - 3;
                sdf.box(nub_x + in_side, top + 1.0, 12, 12, 1.)
                
                sdf.fill_keep(mix(mix(#x7, #x8, self.hover), #3, self.pos.y)); // Nub background gradient
                sdf.stroke(
                    mix(
                        mix(#xa, #xC, self.hover),
                        #0,
                        pow(self.pos.y, 1.5)
                    ),
                    1.
                ); // Nub outline gradient
                
                
                return sdf.result
            }
        }
    }
    
    InstrumentSlider = <ElementBox> {
        slider = <FishSlider> {
            slider: {bipolar: 0.0}
        }
    }
    
    InstrumentBipolarSlider = <ElementBox> {
        slider = <FishSlider> {
            slider: {bipolar: 1.0}
        }
    }
    
    InstrumentCheckbox = <ElementBox> {
        layout: {padding: 0.0}
        checkbox = <CheckBox> {
            layout: {padding: 2.5}
            label: "CutOff1"
            check_box: {
                fn pixel(self) -> vec4 {
                    let sdf = Sdf2d::viewport(self.pos * self.rect_size)
                    let left = 3;
                    let sz = 7.0;
                    let c = vec2(left + sz, self.rect_size.y * 0.5);
                    sdf.box(left, c.y - sz, sz * 2.0, sz * 2.2, 1.5); // rounding = 3rd value
                    sdf.fill_keep(mix(
                        mix((COLOR_CONTROL_INSET), (COLOR_CONTROL_INSET) * 0.1, pow(self.pos.y, 1.)),
                        mix((COLOR_CONTROL_INSET_HOVER), (COLOR_CONTROL_INSET_HOVER) * 0.1, pow(self.pos.y, 1.0)),
                        self.hover
                    ))
                    sdf.stroke(mix((COLOR_BEVEL_SHADOW), (COLOR_BEVEL_HIGHLIGHT), pow(self.pos.y, 5.0)), 1.0) // outline
                    let szs = sz * 0.5;
                    let dx = 1.0;
                    sdf.move_to(left + 4.0, c.y);
                    sdf.line_to(c.x, c.y + szs);
                    sdf.line_to(c.x + szs, c.y - szs);
                    sdf.stroke(mix((COLOR_HIDDEN_WHITE), mix((COLOR_TEXT_H2), (COLOR_TEXT_H2_HOVER), self.hover), self.selected), 1.25);
                    return sdf.result
                }
            }
            label_text: {
                text_style: {font_size: (FONT_SIZE_H2), font: {path: d"crate://makepad-widgets/resources/IBMPlexSans-SemiBold.ttf"}},
                color: (COLOR_TEXT_H2)
            }
            walk: {margin: {top: 3, right: 0, bottom: 5, left: 0}}
            label_walk: {
                margin: {left: 23.0, top: 0, bottom: 0, right: 0}
            }
        }
    }
    
    InstrumentDropdown = <ElementBox> {
        layout: {align: {y: 0.5}, padding: 0, flow: Right}
        label = <Label> {
            walk: {width: Fit, margin: {right: 5}},
            label: {
                color: (COLOR_TEXT_H2)
                text_style: {font_size: (FONT_SIZE_H2), font: {path: d"crate://makepad-widgets/resources/IBMPlexSans-SemiBold.ttf"}},
            }
        }
        walk: {margin: {top: (SPACING_CONTROLS), right: (SPACING_CONTROLS), bottom: (SPACING_CONTROLS), left: 0}}
        dropdown = <FishDropDown> {}
    }
    
    GraphPaper = <Box> {
        walk: {width: Fill, height: 100, margin: {top: -4.0, right: -4.0, bottom: 0.0, left: -4.0,}}
        bg: {
            radius: 0,
            color: #x44,
            color2: #x0,
            
            instance attack: 0.05
            instance hold: 0.0
            instance decay: 0.2
            instance sustain: 0.5
            instance release: 0.2
            
            fn pixel(self) -> vec4 {
                let sdf = Sdf2d::viewport(self.pos * self.rect_size); //mod (self.pos * self.rect_size, 15))
                let base_color = mix(self.color, self.color2, pow(length((self.pos - vec2(0.5, 0.5)) * 1.2), 2.0));
                let darker = base_color * 0.85;
                let pos = self.pos * self.rect_size;
                sdf.clear(mix(base_color, darker, pow(abs(sin(pos.x * 0.5)), 24) + pow(abs(sin(pos.y * 0.5)), 32.0))); // Grid
                sdf.rect(1.0, 1.0, 16, 16)
                sdf.stroke(darker, 1)
                let pad_b = 8
                let pad_s = 8
                let width = self.rect_size.x - 2 * pad_s
                let height = self.rect_size.y - 2 * pad_b
                let total = self.attack + self.decay + self.release + 0.5 + self.hold
                let sustain = self.rect_size.y - pad_b - height * self.sustain;
                sdf.pos = self.pos * self.rect_size;
                sdf.move_to(pad_s, self.rect_size.y - pad_b)
                sdf.line_to(pad_s + width * (self.attack / total), pad_b)
                sdf.line_to(pad_s + width * ((self.attack + self.hold) / total), pad_b)
                sdf.line_to(pad_s + width * ((self.attack + self.decay + self.hold) / total), sustain)
                sdf.line_to(pad_s + width * (1.0 - self.release / total), sustain)
                sdf.line_to(pad_s + width, self.rect_size.y - pad_b)
                sdf.stroke_keep(#xFFC49910, 8.0);
                sdf.stroke_keep(#xFFC49910, 6.0);
                sdf.stroke_keep(#xFFC49920, 4.0);
                sdf.stroke_keep(#xFFC49980, 2.0);
                sdf.stroke(#xFFFFFFFF, 1.0);
                /*let fill = sdf.result;
                sdf.result = #0000;
                sdf.box(0.,0.,self.rect_size.x, self.rect_size.y, 3.); 
                sdf.fill(fill);
                */
                return sdf.result
            }
        }
    }
    EnvelopePanel = <Frame> {
        layout: {flow: Down}
        walk: {width: Fill, height: Fill}
        display = <GraphPaper> {
        }
        attack = <InstrumentSlider> {
            slider = {
                slider: {line_color: (COLOR_ENV)}
                min: 0.0
                max: 1.0
                label: "A"
            }
        }
        hold = <InstrumentSlider> {
            slider = {
                slider: {line_color: (COLOR_ENV)}
                walk: {margin: 0.0}
                min: 0.0
                max: 1.0
                label: "H"
            }
        }
        decay = <InstrumentSlider> {
            slider = {
                slider: {line_color: (COLOR_ENV)}
                min: 0.0
                max: 1.0
                label: "D"
            }
        }
        sustain = <InstrumentSlider> {
            slider = {
                slider: {line_color: (COLOR_ENV)}
                min: 0.0
                max: 1.0
                label: "S"
            }
        }
        release = <InstrumentSlider> {
            slider = {
                slider: {line_color: (COLOR_ENV)}
                min: 0.0
                max: 1.0
                label: "R"
            }
        }
    }
    
    FishHeader = <Solid> {
        bg: {
            fn pixel(self) -> vec4 {
                let sdf = Sdf2d::viewport(self.pos * self.rect_size);
                let edge = 5.0;
                sdf.move_to(1.0 + edge, 1.0);
                sdf.line_to(self.rect_size.x - 2.0, 1.0);
                sdf.line_to(self.rect_size.x - 2.0, self.rect_size.y - 2.0)
                sdf.line_to(1.0, self.rect_size.y - 2.0);
                sdf.line_to(1.0, 1.0 + edge);
                sdf.close_path();
                sdf.fill(self.color);
                return sdf.result
            }
        }
        walk: {width: Fill, height: Fit}
        layout: {padding: {left: (SPACING_CONTROLS), top: (SPACING_CONTROLS), right: (SPACING_CONTROLS), bottom: (SPACING_CONTROLS)}}
        label = <Label> {
            label: {
                text_style: {font_size: (FONT_SIZE_H1), font: {path: d"crate://makepad-widgets/resources/IBMPlexSans-SemiBold.ttf"}},
                color: (COLOR_TEXT_H1)
            }
            text: "replace me!"
        }
    }
    
    
    FishPanel = <Frame> {
        layout: {flow: Down, flow: Down, clip_y: true, clip_x: true}
        walk: {width: Fill, height: Fit}
        label = <FishHeader> {label = {text: "ReplaceMe", walk: {margin: {top: 0, right: (SPACING_CONTROLS), bottom: 0, left: (SPACING_CONTROLS)}}}}
        body = <Box> {
            layout: {flow: Down, padding: {top: (SPACING_CONTROLS), left: (SPACING_CONTROLS), right: (SPACING_CONTROLS), bottom: (SPACING_CONTROLS)}}
            walk: {width: Fill, height: Fit, margin: {top: -3, left: 0.25}}
            bg: {
                color: #FFFFFF00
                fn pixel(self) -> vec4 {
                    let sdf = Sdf2d::viewport(self.pos * self.rect_size);
                    let edge = 8.0;
                    sdf.move_to(1.0, 1.0);
                    sdf.line_to(self.rect_size.x - 2.0, 1.0);
                    sdf.line_to(self.rect_size.x - 2.0, self.rect_size.y - edge)
                    sdf.line_to(self.rect_size.x - edge, self.rect_size.y - 2.0)
                    sdf.line_to(1.0, self.rect_size.y - 2.0);
                    sdf.close_path();
                    sdf.fill_keep(mix(#xFFFFFF40, #xFFFFFF10, pow(self.pos.y, 0.20)));
                    sdf.stroke(self.color, 1.0)
                    return sdf.result
                }
            }
        }
    }
    
    FishTabPanel = <Frame> {
        layout: {flow: Down, flow: Down, clip_y: true, clip_x: true}
        walk: {width: Fill, height: Fit}
        body = <Box> {
            layout: {flow: Down, padding: {top: (SPACING_CONTROLS), left: (SPACING_CONTROLS), right: (SPACING_CONTROLS), bottom: (SPACING_CONTROLS)}}
            walk: {width: Fill, height: Fit, margin: {top: -3, left: 0.25}}
        }
    }

    TouchPanel = <FishPanel> {
        label = {bg: {color: (COLOR_TOUCH)}, label = {text: "Touch"}}
        body = {
            <Frame> {
                layout: {flow: Right}
                walk: {width: Fill, height: Fit}
                scale = <InstrumentBipolarSlider> {
                    slider = {
                        slider: {line_color: (COLOR_TOUCH)}
                        min: -1.0
                        max: 1.0
                        label: "Scale"
                    }
                }
                curve = <InstrumentSlider> {
                    slider = {
                        slider: {line_color: (COLOR_TOUCH)}
                        min: 0.0
                        max: 1.0
                        label: "Curvature"
                    }
                }
            }
            twocol = <Frame> {
                layout: {flow: Right}
                walk: {width: Fill, height: Fit}
                offset = <InstrumentBipolarSlider> {
                    slider = {
                        slider: {line_color: (COLOR_TOUCH)}
                        min: -1.0
                        max: 1.0
                        label: "Offset"
                    }
                }
                touchamount = <InstrumentBipolarSlider> {
                    slider = {
                        slider: {line_color: (COLOR_TOUCH)}
                        min: -1.0
                        max: 1.0
                        label: "Touch -> Cutoff"
                    }
                }
            }
        }
    }
    
    SequencerPanel = <FishPanel> {
        label = {bg: {color: (COLOR_MIX)}, label = {text: "Sequencer"}}
        walk: {width: Fill, height: Fill}
        body = {
            walk: {width: Fill, height: Fill}
            <Frame> {
                walk: {height: Fit}
                layout: {flow: Right}
                
                playpause = <InstrumentCheckbox> {
                    walk: {width: Fit, height: Fit, margin: 5}
                    layout: {align: {x: 0.0, y: 0.5}}
                    checkbox = {
                        walk: {width: 20, height: 20, margin: 5}
                        label: ""
                        check_box: {
                            fn pixel(self) -> vec4 {
                                let sdf = Sdf2d::viewport(self.pos * self.rect_size)
                                let left = 3;
                                let sz = 20.0;
                                let c = vec2(left + sz, self.rect_size.y);
                                sdf.move_to(0.0, 0.0);
                                sdf.line_to(c.x * 0.75, c.y * 0.5);
                                sdf.line_to(0.0, c.y);
                                sdf.close_path();
                                sdf.fill_keep(
                                    mix(
                                        mix((COLOR_TEXT_H2) * 0.75, (COLOR_TEXT_H2), self.hover),
                                        mix(
                                            mix(#xFFFDDDFF, #xFFFFFF08, pow(length((self.pos - vec2(0.5, 0.5)) * 1.2), 1.25)),
                                            mix(#xFFFDDDFF, #xFFFFFF08, pow(length((self.pos - vec2(0.5, 0.5)) * 1.2), 1.25)),
                                            self.hover
                                        ),
                                        self.selected
                                    )
                                )
                                sdf.stroke_keep(
                                    mix(
                                        mix(#xFFFFFF66, #xFFFFFF10, pow(self.pos.y, 0.5)),
                                        #xFFFFFF80,
                                        self.selected
                                    ),
                                    1.
                                )
                                return sdf.result
                            }
                        }
                    }
                }
                
                speed = <InstrumentSlider> {
                    walk: {width: 200}
                    slider = {
                        slider: {line_color: (COLOR_MIX)}
                        min: 0.0
                        max: 240.0
                        label: "BPM"
                    }
                }
                
                rootnote = <InstrumentDropdown> {
                    walk: {height: Fill}
                    layout: {align: {x: 0.0, y: 0.5}}
                    dropdown = {
                        layout: {align: {x: 0.0, y: 0.0}}
                        walk: {width: Fill, height: Fit, margin: {top: (SPACING_CONTROLS), right: (SPACING_CONTROLS), bottom: (SPACING_CONTROLS), left: 0.0}}
                        labels: ["A", "A#", "B", "C", "C#", "D", "D#", "E", "F", "F#", "G", "G#"]
                        values: [A, Asharp, B, C, Csharp, D, Dsharp, E, F, Fsharp, G, Gsharp]
                    }
                }
                
                scaletype = <InstrumentDropdown> {
                    walk: {height: Fill}
                    layout: {align: {x: 0.0, y: 0.5}}
                    dropdown = {
                        layout: {align: {x: 0.0, y: 0.0}}
                        walk: {width: Fill, height: Fit, margin: {top: (SPACING_CONTROLS), right: (SPACING_CONTROLS), bottom: (SPACING_CONTROLS), left: 0.0}}
                        labels: ["Minor", "Major", "Dorian", "Pentatonic"]
                        values: [Minor, Major, Dorian, Pentatonic]
                    }
                }
                
                arp = <InstrumentCheckbox> {
                    walk: {width: Fit, height: Fill, margin: 5}
                    layout: {align: {x: 0.0, y: 0.5}}
                    checkbox = {
                        label: "Arp"
                    }
                }
                
                <Frame> {
                    walk: {width: Fit, height: Fill}
                    layout: {align: {x: 0.0, y: 0.5}}
                    clear_grid = <FishButton> {
                        text: "Clear Grid"
                        walk: {width: Fit, height: Fit, margin: 5}
                    }
                    grid_up = <FishButton> {
                        text: "Up"
                        walk: {width: Fit, height: Fit, margin: 5}
                    }
                    grid_down = <FishButton> {
                        text: "Down"
                        walk: {width: Fit, height: Fit, margin: 5}
                    }
                }
            }
            
            sequencer = <Sequencer> {
                walk: {width: Fill, height: Fill}
            }
        }
    }
    
    
    MixerPanel = <FishPanel> {
        label = {bg: {color: (COLOR_MIX)}, label = {text: "Mixer"}}
        body = {
            balance = <InstrumentBipolarSlider> {
                slider = {
                    slider: {line_color: (COLOR_MIX)}
                    min: 0.0
                    max: 1.0
                    label: "Oscillator 1/2 Balance"
                }
            }
            twocol = <Frame> {
                layout: {flow: Right}
                walk: {width: Fill, height: Fit}
                noise = <InstrumentSlider> {
                    slider = {
                        slider: {line_color: (COLOR_MIX)}
                        min: 0.0
                        max: 1.0
                        label: "Noise"
                    }
                }
                sub = <InstrumentSlider> {
                    slider = {
                        slider: {line_color: (COLOR_MIX)}
                        min: 0.0
                        max: 1.0
                        label: "Sub"
                    }
                }
                porta = <InstrumentSlider> {
                    slider = {
                        slider: {line_color: (COLOR_MIX)}
                        min: 0.0
                        max: 1.0
                        label: "Portamento"
                    }
                }
            }
        }
    }
    CrushFXPanel = <FishTabPanel> {
        body = {
            layout: {flow: Right}
            walk: {width: Fill, height: Fit}
            bg: {color: #xffffff00}        
            crushenable = <InstrumentCheckbox> {
                walk: {width: Fit, height: Fill, margin: 5}
                layout: {align: {x: 0.0, y: 0.5}}
                checkbox = {
                    label: "On"
                }
            }
            
            crushamount = <InstrumentSlider> {
                slider = {
                    slider: {line_color: (COLOR_FX)}
                    min: 0.0
                    max: 1.0
                    label: "Amount"
                    
                }
            }
        }
    }
    DelayFXPanel = <FishTabPanel> {
        body = {
            layout: {flow: Right}
            walk: {width: Fill, height: Fit}
            bg: {color: #xffffff00}        
            delaysend = <InstrumentSlider> {
                slider = {
                    slider: {line_color: (COLOR_FX)}
                    min: 0.0
                    max: 1.0
                    label: "Delay Send"
                }
            }
            delayfeedback = <InstrumentSlider> {
                slider = {
                    slider: {line_color: (COLOR_FX)}
                    min: 0.0
                    max: 1.0
                    label: "Delay Feedback"
                    
                }
            }
            delaydifference = <InstrumentSlider> {
                slider = {
                    slider: {line_color: (COLOR_FX)}
                    min: 0.0
                    max: 1.0
                    label: "Delay Stereo"
                }
            }
            delaycross = <InstrumentSlider> {
                slider = {
                    slider: {line_color: (COLOR_FX)}
                    min: 0.0
                    max: 1.0
                    label: "Delay Cross"
                }
            }
        }
    }
    
    ChorusFXPanel = <FishTabPanel> {
        body = {
            layout: {flow: Right}
            walk: {width: Fill, height: Fit}
            bg: {color: #xffffff00}        
            chorusmix = <InstrumentSlider> {
                slider = {
                    slider: {line_color: (COLOR_FX)}
                    min: 0.0
                    max: 1.0
                    label: "Mix"
                }
            }
            chorusdelay = <InstrumentSlider> {
                slider = {
                    slider: {line_color: (COLOR_FX)}
                    min: 0.0
                    max: 1.0
                    label: "Pre"
                }
            }
            chorusmod = <InstrumentSlider> {
                slider = {
                    slider: {line_color: (COLOR_FX)}
                    min: 0.0
                    max: 1.0
                    label: "Depth"
                }
            }
            chorusrate = <InstrumentSlider> {
                slider = {
                    slider: {line_color: (COLOR_FX)}
                    min: 0.0
                    max: 1.0
                    label: "Rate"
                    
                }
            }
            chorusphase = <InstrumentSlider> {
                slider = {
                    slider: {line_color: (COLOR_FX)}
                    min: 0.0
                    max: 1.0
                    label: "Phasing"
                }
            }
            
            chorusfeedback = <InstrumentBipolarSlider> {
                slider = {
                    slider: {line_color: (COLOR_FX)}
                    min: -1
                    max: 1
                    label: "Feedback"
                }
            }
        }
    }
    
    LFOPanel = <FishPanel> {
        label = {bg: {color: (COLOR_LFO)}, label = {text: "LFO"}}
        body = {
            layout: {flow: Down}
            walk: {width: Fill, height: Fit}
            rate = <InstrumentSlider> {
                slider = {
                    slider: {line_color: (COLOR_LFO)}
                    min: 0.0
                    max: 1.0
                    label: "Rate"
                }
            }
            lfoamount = <InstrumentBipolarSlider> {
                slider = {
                    slider: {line_color: (COLOR_LFO)}
                    min: -1.0
                    max: 1.0
                    label: "LFO -> Cutoff"
                }
            }
            sync = <InstrumentCheckbox> {
                walk: {height: Fit, margin: 3.0}
                layout: {flow: Down, spacing: 0.0, align: {x: 0.0, y: 1.0}}
                checkbox = {
                    label: "Key sync"
                }
            }
        }
    }
    
    VolumeEnvelopePanel = <FishTabPanel> {
        body = {
            layout: {flow: Down}
            walk: {width: Fill, height: Fill}
            bg: {color: #xffffff00}        
            vol_env = <EnvelopePanel> {
                layout: {flow: Down}
                walk: {width: Fill, height: Fill}
            }
        }
    }
    
    ModEnvelopePanel = <FishTabPanel> {
        body = {
            layout: {flow: Down}
            walk: {width: Fill, height: Fill}
            bg: {color: #xffffff00}        
            mod_env = <EnvelopePanel> {
                layout: {flow: Down}
                walk: {width: Fill, height: Fit}
            }
            modamount = <InstrumentBipolarSlider> {
                slider = {
                    slider: {line_color: (COLOR_ENV)}
                    min: -1.0
                    max: 1.0
                    label: "Mod -> Cutoff"
                }
            }
        }
    }
    
    FilterPanel = <FishPanel> {
        label = {bg: {color: (COLOR_FILTER)}, label = {text: "Filter"}}
        body = {
            layout: {flow: Down}
            walk: {width: Fill, height: Fill}
            filter_type = <InstrumentDropdown> {
                walk: {margin: {top: (SPACING_CONTROLS), right: (SPACING_CONTROLS), bottom: (SPACING_CONTROLS), left: 0.0}}
                dropdown = {
                    labels: ["LowPass", "HighPass", "BandPass", "BandReject"]
                    values: [LowPass, HighPass, BandPass, BandReject]
                }
            }
            
            cutoff = <InstrumentSlider> {
                slider = {
                    slider: {line_color: (COLOR_FILTER)}
                    min: 0.0
                    max: 1.0
                    label: "Cutoff"
                }
            }
            
            resonance = <InstrumentSlider> {
                slider = {
                    slider: {line_color: (COLOR_FILTER)}
                    min: 0.0
                    max: 1.0
                    label: "Resonance"
                }
            }
        }
    }
    
    OscPanel = <FishPanel> {
        label = {bg: {color: (COLOR_OSC)}, label = {text: "Oscillator ?"}}
        body = {
            type = <InstrumentDropdown> {
                layout: {flow: Down}
                walk: {margin: {top: (SPACING_CONTROLS), right: (SPACING_CONTROLS), bottom: (SPACING_CONTROLS), left: 0.0}}
                dropdown = {
                    values: [DPWSawPulse, BlampTri, Pure, SuperSaw, HyperSaw, HarmonicSeries]
                    labels: ["Saw", "Triangle", "Sine", "Super Saw", "Hyper Saw", "Harmonic"]
                }
                supersaw = <Frame> {
                    layout: {flow: Right}
                    walk: {width: Fill, height: Fit}
                    spread = <InstrumentSlider> {
                        slider = {
                            slider: {line_color: (COLOR_OSC)}
                            min: 0.0
                            max: 1.0
                            label: "Spread"
                        }
                    }
                    diffuse = <InstrumentSlider> {
                        slider = {
                            slider: {line_color: (COLOR_OSC)}
                            min: 0.0
                            max: 1.0
                            label: "Diffuse"
                        }
                    }
                }
                
                hypersaw = <Frame> {
                    layout: {flow: Right}
                    walk: {width: Fill, height: Fit}
                    spread = <InstrumentSlider> {
                        slider = {
                            slider: {line_color: (COLOR_OSC)}
                            min: 0.0
                            max: 1.0
                            label: "Spread"
                        }
                    }
                    diffuse = <InstrumentSlider> {
                        slider = {
                            slider: {line_color: (COLOR_OSC)}
                            min: 0.0
                            max: 1.0
                            label: "Diffuse"
                        }
                    }
                }
                
                harmonic = <Frame> {
                    layout: {flow: Right}
                    walk: {width: Fill, height: Fit}
                    harmonicshift = <InstrumentSlider> {
                        slider = {
                            slider: {line_color: (COLOR_OSC)}
                            min: 0
                            max: 1.0
                            label: "Shift"
                        }
                    }
                    harmonicenv = <InstrumentBipolarSlider> {
                        slider = {
                            slider: {line_color: (COLOR_OSC)}
                            min: -1.0
                            max: 1.0
                            label: "Env mod"
                        }
                    }
                    harmoniclfo = <InstrumentBipolarSlider> {
                        slider = {
                            slider: {line_color: (COLOR_OSC)}
                            min: -1.0
                            max: 1.0
                            label: "LFO mod"
                        }
                    }
                }
            }
            
            twocol = <Frame> {
                layout: {flow: Right}
                walk: {width: Fill, height: Fit}
                transpose = <InstrumentBipolarSlider> {
                    slider = {
                        slider: {line_color: (COLOR_OSC)}
                        min: -24.0
                        max: 24.0
                        label: "Transpose"
                    }
                }
                
                detune = <InstrumentBipolarSlider> {
                    slider = {
                        slider: {line_color: (COLOR_OSC)}
                        min: -1.0
                        max: 1.0
                        label: "Detune"
                    }
                }
            }
            
        }
    }
    
    App = {{App}} {
        window: {window: {inner_size: vec2(1280, 1000)}, pass: {clear_color: #3}}
        
        audio_graph: {
            root: <Mixer> {
                c1 = <Instrument> {
                    /*  AudioUnitInstrument {
                        plugin: "Kontakt"
                    }*/
                    <IronFish> {
                    }
                    //key_range: {start: 34, end: 47 shift: 30}
                    /*
                    AudioUnitInstrument {
                        plugin: "Kontakt"
                    }*/
                }
            }
        }
        
        ui: {
            design_mode: false,
            bg: {color: #f00},
            walk: {width: Fill, height: Fill}
            layout: {
                padding: 0
                align: {x: 0.0, y: 0.0}
                spacing: 0.,
                flow: Down
            },
            <Frame> {
                <Frame> {
                    walk: {width: Fill, height: Fit, margin: {bottom: 5, left: 80, top: 10}}
                    bg: {color: #f00}
                    layout: {flow: Down, spacing: 8.0, align: {x: 1.0, y: 1.0}}
                    <Frame> {
                        walk: {width: Fill, height: Fit}
                        layout: {flow: Right, spacing: 2.0}
                        /*
                        save1 = <FishButton> {text: "1"}
                        save2 = <FishButton> {text: "2"}
                        save3 = <FishButton> {text: "3"}
                        save4 = <FishButton> {text: "4"}
                        save5 = <FishButton> {text: "5"}
                        save6 = <FishButton> {text: "6"}
                        save7 = <FishButton> {text: "7"}
                        save8 = <FishButton> {text: "8"}*/
                        panic = <FishButton> {text: "Panic", walk: {width: Fit}}
                    }
                }
                
                layout: {flow: Right, spacing: 0.0, padding: {bottom: -50}, align: {x: 1.0, y: 0.0}}
                walk: {margin: {left: 0, right: 5}, width: Fill, height: Fit}
                <Image> {
                    image: d"crate://self/resources/tinrs.png",
                    walk: {width: (1000 * 0.25), height: (175 * 0.25)}
                }
            }
            <GradientY> {
                walk: {width: Fill, height: 150, margin: {top: 0, right: 0, bottom: 0, left: 0}}
                bg: {color: #100A, color2: #0034}
                display_audio = <DisplayAudio> {
                    walk: {height: Fill, width: Fill}
                }
            }
            
            piano = <Piano> {
                walk: {width: Fill, height: Fit, margin: 0.0}
            }
            
            <GradientY> {
                walk: {width: Fill, height: 15, margin: {top: 0, left: 0}}
                bg: {color: #131820FF, color2: #13182000}
            }
            
            <Frame> {
                walk: {
                    width: Fill,
                    height: Fill
                    margin: {top: (SPACING_PANELS), right: (SPACING_PANELS * 1.5), bottom: (SPACING_PANELS), left: (SPACING_PANELS * 1.5)}
                }
                layout: {flow: Right, spacing: (SPACING_PANELS)}
                column1 = <Frame> {
                    layout: {flow: Down, spacing: (SPACING_PANELS)}
                    walk: {height: Fill, width: Fill}
                    <Frame> {
                        walk: {height: Fit, width: Fill}
                        layout: {flow: Right, spacing: (SPACING_PANELS)}
                        osc1 = <OscPanel> {
                            label = {label = {text: "Oscillator 1"}}
                        }
                        osc2 = <OscPanel> {
                            label = {label = {text: "Oscillator 2"}}
                        }
                    }
                    <Frame> {
                        walk: {height: Fit, width: Fill}
                        layout: {flow: Right, spacing: (SPACING_PANELS)}
                        <MixerPanel> {walk: {width: Fill, height: Fit}}
                        touch = <TouchPanel> {}
                    }
                    <Frame> {
                        layout: {flow: Right, spacing: (SPACING_PANELS)}
                        walk: {height: Fill, width: Fill}
                        <Frame> {
                            layout: {flow: Down, spacing: (SPACING_PANELS)}
                            walk: {height: Fill}
                            envelopes = <Box> {
                                layout: {flow: Down, spacing: 0}
                                walk: {height: Fill, width: Fill}
                                bg: { color: #FFFFFF00
                                    fn pixel(self) -> vec4 {
                                        let sdf = Sdf2d::viewport(self.pos * self.rect_size);
                                        let edge = 8.0;
                                        sdf.move_to(1.0, 1.0);
                                        sdf.line_to(self.rect_size.x - 2.0, 1.0);
                                        sdf.line_to(self.rect_size.x - 2.0, self.rect_size.y - edge)
                                        sdf.line_to(self.rect_size.x - edge, self.rect_size.y - 2.0)
                                        sdf.line_to(1.0, self.rect_size.y - 2.0);
                                        sdf.close_path();
                                        sdf.fill_keep(mix(#xFFFFFF40, #xFFFFFF10, pow(self.pos.y, 0.20)));
                                        sdf.stroke(self.color, 1.0)
                                        return sdf.result
                                    }
                                }
                                <Frame> {
                                    layout: {flow: Right, spacing: 0}
                                    walk: {height: Fit, width: Fill}
                                    bg: {color: #f00}
                                    <FishHeader> {label = {text: "Envelopes", walk: {margin: {top: 0, right: (SPACING_CONTROLS), bottom: 0, left: (SPACING_CONTROLS)}}}, bg: {color: (COLOR_ENV)}}
                                    <Frame> {
                                        layout: {flow: Right, spacing: 0}
                                        walk: {height: Fit, width: Fit, margin: {left: -2, top: -0}}
                                        tab1 = <FishTab> {
                                            label: "Modulation", state: {selected = {default: on}},
                                            radio_button: { instance color_inactive: (COLOR_ENV) }
                                        }
                                        tab2 = <FishTab> {label: "Volume",
                                            radio_button: { instance color_inactive: (COLOR_ENV) }
                                        }
                                    }
                                }
                                tab1_frame = <ModEnvelopePanel> {
                                    visible: true,
                                    layout: {flow: Down, clip_y: true}
                                    walk: {width: Fill, height: 350}
                                }
                                tab2_frame = <VolumeEnvelopePanel> {
                                    visible: false
                                    layout: {flow: Down}
                                    walk: {width: Fill, height: 350}
                                }
                            }
                        }
                        <Frame> {
                            walk: {height: Fill, width: Fill}
                            layout: {flow: Down, spacing: (SPACING_PANELS)}
                            <LFOPanel> {
                                walk: {width: Fill, height: Fit}
                            }
                            <FilterPanel> {
                                layout: {flow: Down}
                                walk: {width: Fill, height: Fill}
                            }
                        }
                    }
                }
                column2 = <Frame> {
                    layout: {flow: Down, spacing: (SPACING_PANELS)}
<<<<<<< HEAD
                    walk: {height: Fill, width: 300}
                    <Frame> {
                        layout: {flow: Right, spacing: (SPACING_PANELS)}
                        walk: {height: Fit, width: Fit}
                        tab1 = <RadioButton> {label: "Crush", state: {selected = {default: on}}}
                        tab2 = <RadioButton> {label: "Chorus"}
                        tab3 = <RadioButton> {label: "Delay"}
                        tab4 = <RadioButton> {label: "Sequencer"}
=======
                    walk: {height: Fill}
                    effects = <Box> {
                        layout: {flow: Down, spacing: 0}
                        walk: {height: Fit, width: Fill}
                        bg: { color: #FFFFFF00
                            fn pixel(self) -> vec4 {
                                let sdf = Sdf2d::viewport(self.pos * self.rect_size);
                                let edge = 8.0;
                                sdf.move_to(1.0, 1.0);
                                sdf.line_to(self.rect_size.x - 2.0, 1.0);
                                sdf.line_to(self.rect_size.x - 2.0, self.rect_size.y - edge)
                                sdf.line_to(self.rect_size.x - edge, self.rect_size.y - 2.0)
                                sdf.line_to(1.0, self.rect_size.y - 2.0);
                                sdf.close_path();
                                sdf.fill_keep(mix(#xFFFFFF40, #xFFFFFF10, pow(self.pos.y, 0.20)));
                                sdf.stroke(self.color, 1.0)
                                return sdf.result
                            }
                        }
                        <Frame> {
                            layout: {flow: Right, spacing: 0}
                            walk: {height: Fit, width: Fill}
                            bg: {color: #f00}
                            <FishHeader> {label = {text: "Effects", walk: {margin: {top: 0, right: (SPACING_CONTROLS), bottom: 0, left: (SPACING_CONTROLS)}}}, bg: {color: (COLOR_FX)}}
                            <Frame> {
                                layout: {flow: Right, spacing: 0}
                                walk: {height: Fit, width: Fit, margin: {left: -2, top: -0}}
                                tab1 = <FishTab> {label: "Bitcrush", state: {selected = {default: on}}}
                                
                                tab2 = <FishTab> {label: "Chorus" }
                                tab3 = <FishTab> {label: "Delay" }
                            }
                        }
                        tab1_frame = <CrushFXPanel> {visible: true}
                        tab2_frame = <ChorusFXPanel> {visible: false}
                        tab3_frame = <DelayFXPanel> {visible: false}
                    }
                    <SequencerPanel> {
                        walk: {height: Fill}
>>>>>>> aa4876d0
                    }
                }
            }
            
        }
    }
}
main_app!(App);

#[derive(Live)]
pub struct App {
    ui: FrameRef,
    audio_graph: AudioGraph,
    window: BareWindow,
    
}

impl LiveHook for App {
    fn before_apply(&mut self, _cx: &mut Cx, _apply_from: ApplyFrom, _index: usize, _nodes: &[LiveNode]) -> Option<usize> {
        //_nodes.debug_print(0,100);
        None
    }
}

impl App {
    pub fn live_design(cx: &mut Cx) {
        makepad_widgets::live_design(cx);
        makepad_audio_graph::live_design(cx);
        crate::ironfish::live_design(cx);
        crate::sequencer::live_design(cx);
    }
    
    pub fn data_bind(&mut self, cx: &mut Cx, db: &mut DataBinding, actions: &WidgetActions) {
        let mut db = db.borrow_cx(cx, &self.ui, actions);
        // touch
        data_to_widget!(db, touch.scale => touch.scale.slider);
        data_to_widget!(db, touch.scale => touch.scale.slider);
        data_to_widget!(db, touch.curve => touch.curve.slider);
        data_to_widget!(db, touch.offset => touch.offset.slider);
        data_to_widget!(db, filter1.touch_amount => touch.touchamount.slider);
        
        // sequencer
        data_to_widget!(db, sequencer.playing => playpause.checkbox);
        data_to_widget!(db, sequencer.bpm => speed.slider);
        data_to_widget!(db, sequencer.rootnote => rootnote.dropdown);
        data_to_widget!(db, sequencer.scale => scaletype.dropdown);
        data_to_widget!(db, arp.enabled => arp.checkbox);
        
        // Mixer panel
        data_to_widget!(db, osc_balance => balance.slider);
        data_to_widget!(db, noise => noise.slider);
        data_to_widget!(db, sub_osc => sub.slider);
        data_to_widget!(db, portamento => porta.slider);
        
        // DelayFX Panel
        data_to_widget!(db, delay.delaysend => delaysend.slider);
        data_to_widget!(db, delay.delayfeedback => delayfeedback.slider);
        
        data_to_widget!(db, bitcrush.enable => crushenable.checkbox);
        data_to_widget!(db, bitcrush.amount => crushamount.slider);
        
        data_to_widget!(db, delay.difference => delaydifference.slider);
        data_to_widget!(db, delay.cross => delaycross.slider);
        
        // Chorus panel
        data_to_widget!(db, chorus.mix => chorusmix.slider);
        data_to_widget!(db, chorus.mindelay => chorusdelay.slider);
        data_to_widget!(db, chorus.moddepth => chorusmod.slider);
        data_to_widget!(db, chorus.rate => chorusrate.slider);
        data_to_widget!(db, chorus.phasediff => chorusphase.slider);
        data_to_widget!(db, chorus.feedback => chorusfeedback.slider);
        
        //LFO Panel
        data_to_widget!(db, lfo.rate => rate.slider);
        data_to_widget!(db, filter1.lfo_amount => lfoamount.slider);
        data_to_widget!(db, lfo.synconkey => sync.checkbox);
        
        //Volume Envelope
        data_to_widget!(db, volume_envelope.a => vol_env.attack.slider);
        data_to_widget!(db, volume_envelope.h => vol_env.hold.slider);
        data_to_widget!(db, volume_envelope.d => vol_env.decay.slider);
        data_to_widget!(db, volume_envelope.s => vol_env.sustain.slider);
        data_to_widget!(db, volume_envelope.r => vol_env.release.slider);
        
        //Mod Envelope
        data_to_widget!(db, mod_envelope.a => mod_env.attack.slider);
        data_to_widget!(db, mod_envelope.h => mod_env.hold.slider);
        data_to_widget!(db, mod_envelope.d => mod_env.decay.slider);
        data_to_widget!(db, mod_envelope.s => mod_env.sustain.slider);
        data_to_widget!(db, mod_envelope.r => mod_env.release.slider);
        data_to_widget!(db, filter1.envelope_amount => modamount.slider);
        
        // Filter panel
        data_to_widget!(db, filter1.filter_type => filter_type.dropdown);
        data_to_widget!(db, filter1.cutoff => cutoff.slider);
        data_to_widget!(db, filter1.resonance => resonance.slider);
        
        // Osc1 panel
        data_to_widget!(db, supersaw1.spread => osc1.supersaw.spread.slider);
        data_to_widget!(db, supersaw1.diffuse => osc1.supersaw.diffuse.slider);
        data_to_widget!(db, supersaw1.spread => osc1.supersaw.spread.slider);
        data_to_widget!(db, supersaw1.diffuse => osc1.supersaw.diffuse.slider);
        data_to_widget!(db, supersaw1.spread => osc1.hypersaw.spread.slider);
        data_to_widget!(db, supersaw1.diffuse => osc1.hypersaw.diffuse.slider);
        
        data_to_widget!(db, osc1.osc_type => osc1.type.dropdown);
        data_to_widget!(db, osc1.transpose => osc1.transpose.slider);
        data_to_widget!(db, osc1.detune => osc1.detune.slider);
        data_to_widget!(db, osc1.harmonic => osc1.harmonicshift.slider);
        data_to_widget!(db, osc1.harmonicenv => osc1.harmonicenv.slider);
        data_to_widget!(db, osc1.harmoniclfo => osc1.harmoniclfo.slider);
        
        // Osc2 panel
        data_to_widget!(db, supersaw1.spread => osc2.supersaw.spread.slider);
        data_to_widget!(db, supersaw1.diffuse => osc2.supersaw.diffuse.slider);
        data_to_widget!(db, supersaw2.spread => osc2.supersaw.spread.slider);
        data_to_widget!(db, supersaw2.diffuse => osc2.supersaw.diffuse.slider);
        data_to_widget!(db, supersaw2.spread => osc2.hypersaw.spread.slider);
        data_to_widget!(db, supersaw2.diffuse => osc2.hypersaw.diffuse.slider);

        data_to_widget!(db, osc2.osc_type => osc2.type.dropdown);
        data_to_widget!(db, osc2.transpose => osc2.transpose.slider);
        data_to_widget!(db, osc2.detune => osc2.detune.slider);
        data_to_widget!(db, osc2.harmonic => osc2.harmonicshift.slider);
        data_to_widget!(db, osc2.harmonicenv => osc2.harmonicenv.slider);
        data_to_widget!(db, osc2.harmoniclfo => osc2.harmoniclfo.slider);
        
        // sequencer
        data_to_widget!(db, sequencer.steps => sequencer);
        
        data_to_apply!(db, osc1.osc_type => osc1.supersaw, visible => | v | v == id!(SuperSaw).to_enum());
        data_to_apply!(db, osc2.osc_type => osc2.supersaw, visible => | v | v == id!(SuperSaw).to_enum());
        data_to_apply!(db, osc1.osc_type => osc1.hypersaw, visible => | v | v == id!(HyperSaw).to_enum());
        data_to_apply!(db, osc2.osc_type => osc2.hypersaw, visible => | v | v == id!(HyperSaw).to_enum());
        data_to_apply!(db, osc1.osc_type => osc1.harmonic, visible => | v | v == id!(HarmonicSeries).to_enum());
        data_to_apply!(db, osc2.osc_type => osc2.harmonic, visible => | v | v == id!(HarmonicSeries).to_enum());
        
        data_to_apply!(db, mod_envelope.a => mod_env.display, bg.attack => | v | v);
        data_to_apply!(db, mod_envelope.h => mod_env.display, bg.hold => | v | v);
        data_to_apply!(db, mod_envelope.d => mod_env.display, bg.decay => | v | v);
        data_to_apply!(db, mod_envelope.s => mod_env.display, bg.sustain => | v | v);
        data_to_apply!(db, mod_envelope.r => mod_env.display, bg.release => | v | v);
        data_to_apply!(db, volume_envelope.a => vol_env.display, bg.attack => | v | v);
        data_to_apply!(db, volume_envelope.h => vol_env.display, bg.hold => | v | v);
        data_to_apply!(db, volume_envelope.d => vol_env.display, bg.decay => | v | v);
        data_to_apply!(db, volume_envelope.s => vol_env.display, bg.sustain => | v | v);
        data_to_apply!(db, volume_envelope.r => vol_env.display, bg.release => | v | v);
    }
    
    pub fn handle_event(&mut self, cx: &mut Cx, event: &Event) {
        
        if let Event::Draw(event) = event {
            return self.draw(&mut Cx2d::new(cx, event));
        }
        
        self.window.handle_event(cx, event);
        
        let ui = self.ui.clone();
        let mut db = DataBinding::new();

        cx.handle_midi_inputs(event);
        
        let actions = ui.handle_event(cx, event);
        
        if let Event::Construct = event {
            cx.start_midi_input();
            let ironfish = self.audio_graph.by_type::<IronFish>().unwrap();
            db.to_widgets(ironfish.settings.live_read());
            ui.get_piano(id!(piano)).set_key_focus(cx);
        }
        
        ui.get_radio_group(&[
            id!(envelopes.tab1),
            id!(envelopes.tab2),
        ]).selected_to_visible(cx, &ui, &actions, &[
            id!(envelopes.tab1_frame),
            id!(envelopes.tab2_frame),
        ]);
        
        ui.get_radio_group(&[
            id!(effects.tab1),
            id!(effects.tab2),
            id!(effects.tab3),
        ]).selected_to_visible(cx, &ui, &actions, &[
            id!(effects.tab1_frame),
            id!(effects.tab2_frame),
            id!(effects.tab3_frame),
        ]);

        let display_audio = ui.get_display_audio(id!(display_audio));
        
        let mut buffers = 0;
        self.audio_graph.handle_event_fn(cx, event, &mut | cx, action | {
            match action {
                AudioGraphAction::DisplayAudio {buffer, voice, active} => {
                    display_audio.process_buffer(cx, active, voice, buffer);
                    buffers += 1;
                }
                AudioGraphAction::VoiceOff {voice} => {
                    display_audio.voice_off(cx, voice);
                }
            };
        });
        
        let piano = ui.get_piano(id!(piano));
        
        for inp in cx.handle_midi_received(event) {
            self.audio_graph.send_midi_data(inp.data);
            if let Some(note) = inp.data.decode().on_note() {
                piano.set_note(cx, note.is_on, note.note_number)
            }
        }
        
        for note in piano.notes_played(&actions) {
            self.audio_graph.send_midi_data(MidiNote {
                channel: 0,
                is_on: note.is_on,
                note_number: note.note_number,
                velocity: note.velocity
            }.into());
        }
        
        if ui.get_button(id!(panic)).clicked(&actions) {
            self.audio_graph.all_notes_off();
        }
        
        let sequencer = ui.get_sequencer(id!(sequencer));
        // lets fetch and update the tick.
        
        if ui.get_button(id!(clear_grid)).clicked(&actions) {
            sequencer.clear_grid(cx, &mut db);
        }
        
        if ui.get_button(id!(grid_down)).clicked(&actions) {
            sequencer.grid_down(cx, &mut db);
        }
        
        if ui.get_button(id!(grid_up)).clicked(&actions) {
            sequencer.grid_up(cx, &mut db);
        }
        
        self.data_bind(cx, &mut db, &actions);
        if let Some(nodes) = db.from_widgets() {
            let ironfish = self.audio_graph.by_type::<IronFish>().unwrap();
            ironfish.settings.apply_over(cx, &nodes);
        }
        
    }
    /*
    pub fn preset(&mut self, cx: &mut Cx, index: usize, save: bool) {
        let ironfish = self.audio_graph.by_type::<IronFish>().unwrap();
        let file_name = format!("preset_{}.txt", index);
        if save {
            let nodes = ironfish.settings.live_read();
            let data = nodes.to_cbor(0).unwrap();
            let data = makepad_miniz::compress_to_vec(&data, 10);
            let data = makepad_base64::base64_encode(&data, &makepad_base64::BASE64_URL_SAFE);
            log!("Saving preset {}", file_name);
            let mut file = File::create(&file_name).unwrap();
            file.write_all(&data).unwrap();
        }
        else if let Ok(mut file) = File::open(&file_name) {
            log!("Loading preset {}", file_name);
            let mut data = Vec::new();
            file.read_to_end(&mut data).unwrap();
            if let Ok(data) = makepad_base64::base64_decode(&data) {
                if let Ok(data) = makepad_miniz::decompress_to_vec(&data) {
                    let mut nodes = Vec::new();
                    nodes.from_cbor(&data).unwrap();
                    ironfish.settings.apply_over(cx, &nodes);
                    //self.imgui.root_frame().bind_read(cx, &nodes);
                }
                else {
                    log!("Error decompressing preset");
                }
            }
            else {
                log!("Error base64 decoding preset");
            }
        }
    }*/
    
    
    pub fn draw(&mut self, cx: &mut Cx2d) {
        if self.window.begin(cx).not_redrawing() {
            return;
        }
        
        while self.ui.draw(cx).is_not_done() {};
        
        self.window.end(cx);
    }
}<|MERGE_RESOLUTION|>--- conflicted
+++ resolved
@@ -1189,16 +1189,7 @@
                 }
                 column2 = <Frame> {
                     layout: {flow: Down, spacing: (SPACING_PANELS)}
-<<<<<<< HEAD
-                    walk: {height: Fill, width: 300}
-                    <Frame> {
-                        layout: {flow: Right, spacing: (SPACING_PANELS)}
-                        walk: {height: Fit, width: Fit}
-                        tab1 = <RadioButton> {label: "Crush", state: {selected = {default: on}}}
-                        tab2 = <RadioButton> {label: "Chorus"}
-                        tab3 = <RadioButton> {label: "Delay"}
-                        tab4 = <RadioButton> {label: "Sequencer"}
-=======
+
                     walk: {height: Fill}
                     effects = <Box> {
                         layout: {flow: Down, spacing: 0}
@@ -1238,7 +1229,6 @@
                     }
                     <SequencerPanel> {
                         walk: {height: Fill}
->>>>>>> aa4876d0
                     }
                 }
             }
