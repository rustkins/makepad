use makepad_widgets::*;

live_design!{
<<<<<<< HEAD
    import makepad_widgets::base::*;
    import makepad_widgets::theme_desktop_dark::*;
    import makepad_draw::shader::std::*;
    IMG_A = dep("crate://self/resources/neom-THlO6Mkf5uI-unsplash.jpg")
    IMG_PROFILE_A = dep("crate://self/resources/profile_1.jpg")
    IMG_PROFILE_B = dep("crate://self/resources/profile_2.jpg")
    LOGO = dep("crate://self/resources/logo.svg")
    ICO_FAV = dep("crate://self/resources/icon_favorite.svg")
    ICO_COMMENT = dep("crate://self/resources/icon_comment.svg")
    ICO_REPLY = dep("crate://self/resources/icon_reply.svg")
    ICO_HOME = dep("crate://self/resources/icon_home.svg")
    ICO_FIND = dep("crate://self/resources/icon_find.svg")
    ICO_LIKES = dep("crate://self/resources/icon_likes.svg")
    ICO_NOTIFICATION = dep("crate://self/resources/icon_notification.svg")
    ICO_USER = dep("crate://self/resources/icon_user.svg")
    ICO_ADD = dep("crate://self/resources/icon_add.svg")

    FONT_SIZE_SUB = 10.5
    FONT_SIZE_P = 10.5

    TEXT_SUB = {
        font_size: (FONT_SIZE_SUB),
        font: {path: dep("crate://makepad-widgets/resources/GoNotoKurrent-Regular.ttf")}
    }

    TEXT_P = {
        font_size: (FONT_SIZE_P),
        height_factor: 1.65,
        font: {path: dep("crate://makepad-widgets/resources/GoNotoKurrent-Regular.ttf")}
    }

    COLOR_BG = #xECECEC
    COLOR_HOVER = #x0CF
    COLOR_PRESSED = #x08F
    COLOR_META_TEXT = #xCCC
    COLOR_USER = #x333
    COLOR_META = #xCCC
    COLOR_META_INV = #xfffa
    COLOR_OVERLAY_BG = #xFFFFFFFF
    COLOR_DIVIDER = #x00000010
    COLOR_PROFILE_CIRCLE = #xFFFFFF
        COLOR_P = #x999

    Filler = <View> {width: Fill, height: Fill}

    Logo = <Button> {
        draw_icon: {
            svg_file: (LOGO),
            fn get_color(self) -> vec4 {
                return (COLOR_HOVER)
            }
        }
        icon_walk: {width: 7.5, height: Fit}
        draw_bg: {
            fn pixel(self) -> vec4 {
                let sdf = Sdf2d::viewport(self.pos * self.rect_size);
                return sdf.result
            }
        }
        padding: 9.0
        text: ""
    }

    IconButton = <Button> {
        draw_text: {
            instance hover: 0.0
            instance pressed: 0.0
            text_style: {
                font_size: 11.0
            }
            fn get_color(self) -> vec4 {
                return mix(
                    mix(
                        (COLOR_META_TEXT),
                        (COLOR_HOVER),
                        self.hover
                    ),
                    (COLOR_PRESSED),
                    self.pressed
                )
            }
        }
        draw_icon: {
            svg_file: (ICO_FAV),
            fn get_color(self) -> vec4 {
                return mix(
                    mix(
                        (COLOR_META),
                        (COLOR_HOVER),
                        self.hover
                    ),
                    (COLOR_PRESSED),
                    self.pressed
                )
            }
        }
        icon_walk: {
            width: 20., height: Fit, margin: { left: 5.0 }
        }
        draw_bg: {
            fn pixel(self) -> vec4 {
                let sdf = Sdf2d::viewport(self.pos * self.rect_size);
                return sdf.result
            }
        }
        padding: 9.0
        text: "1"

        // animator: {
        //     hover = {
        //         default: off,
        //         off = {
        //             from: {all: Forward {duration: 1.}}
        //             redraw: true,
        //             ease: OutElastic
        //             apply: {
        //                 icon_walk: {
        //                     width: 20.0
        //                 }
        //                 draw_bg: {pressed: 0.0, hover: 0.0}
        //                 draw_icon: {pressed: 0.0, hover: 0.0}
        //                 draw_text: {pressed: 0.0, hover: 0.0}
        //             }
        //         }

        //         on = {
        //             redraw: true,
        //             ease: OutElastic
        //             from: {
        //                 all: Forward {duration: 0.5}
        //             }
        //             apply: {
        //                 icon_walk: {
        //                     width: 30.
        //                 }
        //                 draw_bg: {pressed: 0.0, hover: [{time: 0.0, value: 1.0}],}
        //                 draw_icon: {pressed: 0.0, hover: [{time: 0.0, value: 1.0}],}
        //                 draw_text: {pressed: 0.0, hover: [{time: 0.0, value: 1.0}],}
        //             }
        //         }

        //         pressed = {
        //             from: {all: Forward {duration: 0.2}}
        //             apply: {
        //                 draw_bg: {pressed: [{time: 0.0, value: 1.0}], hover: 1.0,}
        //                 draw_icon: {pressed: [{time: 0.0, value: 1.0}], hover: 1.0,}
        //                 draw_text: {pressed: [{time: 0.0, value: 1.0}], hover: 1.0,}
        //             }
        //         }
        //     }
        // }
    }

    IconButtonMenu = <Button> {
        align: { x: 0.5, y: 0.5 }

        draw_text: {
            instance hover: 0.0
            instance pressed: 0.0
            text_style: {
                font_size: 11.0
            }
            fn get_color(self) -> vec4 {
                return mix(
                    mix(
                        (COLOR_META_TEXT),
                        (COLOR_HOVER),
                        self.hover
                    ),
                    (COLOR_PRESSED),
                    self.pressed
                )
            }
        }
        draw_icon: {
            svg_file: (ICO_FAV),
            fn get_color(self) -> vec4 {
                return mix(
                    mix(
                        (COLOR_META),
                        (COLOR_HOVER),
                        self.hover
                    ),
                    (COLOR_PRESSED),
                    self.pressed
                )
            }
        }
        icon_walk: {
            width: 20.,
            height: Fit,
        }
        draw_bg: {
            fn pixel(self) -> vec4 {
                let sdf = Sdf2d::viewport(self.pos * self.rect_size);
                return sdf.result
            }
        }
        padding: 9.0
        text: "1"

        animator: {
            hover = {
                default: off,
                off = {
                    from: {all: Forward {duration: 0.2}}
                    redraw: true,
                    ease: OutQuad
                    apply: {
                        icon_walk: {
                            width: 20.0
                        }
                        draw_bg: {pressed: 0.0, hover: 0.0}
                        draw_icon: {pressed: 0.0, hover: 0.0}
                        draw_text: {pressed: 0.0, hover: 0.0}
                    }
                }

                on = {
                    redraw: true,
                    ease: OutQuad
                    from: {
                        all: Forward {duration: 0.25 }
                    }
                    apply: {
                        icon_walk: {
                            width: 30.
                        }
                        draw_bg: {pressed: 0.0, hover: [{time: 0.0, value: 1.0}],}
                        draw_icon: {pressed: 0.0, hover: [{time: 0.0, value: 1.0}],}
                        draw_text: {pressed: 0.0, hover: [{time: 0.0, value: 1.0}],}
                    }
                }

                pressed = {
                    from: {all: Forward {duration: 0.2}}
                    apply: {
                        draw_bg: {pressed: [{time: 0.0, value: 1.0}], hover: 1.0,}
                        draw_icon: {pressed: [{time: 0.0, value: 1.0}], hover: 1.0,}
                        draw_text: {pressed: [{time: 0.0, value: 1.0}], hover: 1.0,}
                    }
                }
            }
        }
    }

    Header = <View> {
        width: Fill,
        height: Fit,
        flow: Down,
        show_bg: true,
        draw_bg: {color: (COLOR_BG)}

        <View> {
            width: Fill,
            height: 60
            flow: Right,
            padding: 10.0,
            spacing: 5.0
            align: { x: 0., y: 0.5}

            <Logo> {
                height: Fit,
                width: Fit,
                icon_walk: {width: Fit, height: 20.0}
            }

            <Image> {
                source: (IMG_PROFILE_A)
                margin: 0,
                width: 30., height: 30.
                draw_bg: {
                    fn pixel(self) -> vec4 {
                        let sdf = Sdf2d::viewport(self.pos * self.rect_size);
                        let c = self.rect_size * 0.5;
                        sdf.circle(c.x, c.y, c.x - 2.)
                        sdf.fill_keep(self.get_color());
                        sdf.stroke((COLOR_PROFILE_CIRCLE), 1);
                        return sdf.result
                    }
                }
            }

            <TextInput> {
                width: Fill
                text: "",
                empty_message: "What's up?",

                draw_bg: {
                    instance radius: (THEME_CORNER_RADIUS)
                    instance hover: 0.0
                    instance focus: 0.0
                    instance bodytop: #0000000C
                    instance bodybottom: #00000010

                    fn pixel(self) -> vec4 {
                        let sdf = Sdf2d::viewport(self.pos * self.rect_size);
                        let grad_top = 5.0;
                        let grad_bot = 1.5;

                        let body = mix(
                            // self.bodytop,
                            mix(#0000000C, #0000000C, self.pos.y * 2.5),
                            mix(#00000020, #00000010, self.pos.y * 2.5),
                            // self.bodybottom,
                            self.focus
                        );

                        let body_transp = (THEME_COLOR_D_HIDDEN)

                        let top_gradient = mix(
                            body_transp,
                            mix(#00000000, #xD0D0D0, self.focus),
                            max(0.0, grad_top - sdf.pos.y) / grad_top
                        );

                        let bot_gradient = mix(
                            #fff,
                            top_gradient,
                            clamp((self.rect_size.y - grad_bot - sdf.pos.y - 1.0) / grad_bot, 0.0, 1.0)
                        );

                        sdf.box(
                            1.,
                            1.,
                            self.rect_size.x - 2.0,
                            self.rect_size.y - 2.0,
                            self.radius
                        )

                        sdf.fill_keep(body)

                        sdf.stroke(
                            bot_gradient,
                            THEME_BEVELING * 0.9
                        )

                        return sdf.result
                    }
                }

                draw_text: {
                    instance hover: 0.0
                    instance focus: 0.0
                    wrap: Word,
                    text_style: <THEME_FONT_REGULAR> {
                        line_spacing: (THEME_FONT_LINE_SPACING),
                    }
                    fn get_color(self) -> vec4 {
                        return
                        mix(
                            // mix(#00000044, #000000FF, self.hover),
                            #00000044,
                            #00000099,
                            self.focus
                        )
                    }
                }

                draw_cursor: {
                    instance focus: 0.0
                    uniform border_radius: 0.5
                    fn pixel(self) -> vec4 {
                        let sdf = Sdf2d::viewport(self.pos * self.rect_size);
                        sdf.box(
                            0.,
                            0.,
                            self.rect_size.x,
                            self.rect_size.y,
                            self.border_radius
                        )
                        sdf.fill(mix(THEME_COLOR_U_HIDDEN, COLOR_PRESSED, self.focus));
                        return sdf.result
                    }
                }

                animator: {
                    hover = {
                        default: off
                        off = {
                            from: {all: Forward {duration: 0.1}}
                            apply: {
                                draw_text: {hover: 0.0},
                                draw_selection: {hover: 0.0}
                            }
                        }
                        on = {
                            from: {all: Snap}
                            apply: {
                                draw_text: {hover: 1.0},
                                draw_selection: {hover: 1.0}
                            }
                        }
                    }
                    focus = {
                        default: off
                        off = {
                            redraw: true,
                            from: {all: Forward { duration: 0.7 }}
                            ease: OutElastic
                            apply: {
                                draw_bg: {focus: 0.0},
                                draw_text: {
                                    focus: 0.0,
                                    text_style: {
                                        font_size: 10.0
                                    }
                                }
                                draw_cursor: {focus: 0.0},
                                draw_selection: {focus: 0.0}
                            }
                        }
                        on = {
                            redraw: true,
                            from: {all: Forward {duration: .25 }}
                            ease: OutQuint
                            apply: {
                                draw_bg: {focus: 1.0},
                                draw_text: {
                                    focus: 1.0,
                                    text_style: {
                                        font_size: 12.
                                    }
                                }
                                draw_cursor: {focus: 1.0},
                                draw_selection: {focus: 1.0}
                            }
                        }
                    }
                }

            }

            <IconButton> {
                draw_icon: {svg_file: (ICO_FIND)},
                icon_walk: {width: 16.0, height: Fit},
                text: ""
            }
        }

    }

    Menu = <View> {
        width: Fill,
        height: 80
        flow: Right,
        padding: 10.0,
        spacing: 10.0

        show_bg: true,
        draw_bg: {color: (COLOR_BG)}

        <View> {
            width: Fill,
            height: Fit,
            margin: 0.0
            flow: Right,
            padding: 0.0,
            align: {x: 0.5, y: 1.0}

            <Filler> {}
            <Filler> {}
            <View> {
                align: { x: .0, y: 0.5 }
                height: 40, width: Fit,
                <IconButtonMenu> {
                    draw_icon: {svg_file: (ICO_HOME)},
                    icon_walk: {height: Fit},
                    text: "",
                    animator: {
                        hover = {
                            off = {
                                apply: {
                                    icon_walk: {
                                        width: 27.5
                                    }
                                }
                            }

                            on = {
                                apply: {
                                    icon_walk: {
                                        width: 40.
                                    }
                                }
                            }
                        }
                    }
                }
            }
            <Filler> {}
            <View> {
                align: { x: 0.5, y: 0.5 }
                height: 40, width: Fit,
                <IconButtonMenu> {
                    draw_icon: { svg_file: (ICO_LIKES) },
                    icon_walk: {width: 20.0, height: Fit},
                    text: "",
                    animator: {
                        hover = {
                            off = {
                                apply: {
                                    icon_walk: {
                                        width: 24.5
                                    }
                                }
                            }

                            on = {
                                apply: {
                                    icon_walk: {
                                        width: 42.
                                    }
                                }
                            }
                        }
                    }
                }
            }
            <Filler> {}
            <View> {
                align: { x: 0.5, y: 0.5 }
                height: 40, width: Fit,
                <IconButtonMenu> {
                    draw_icon: { svg_file: (ICO_USER)},
                    icon_walk: {width: 18.0, height: Fit},
                    text: ""
                    animator: {
                        hover = {
                            off = {
                                apply: {
                                    icon_walk: {
                                        width: 22.0
                                    }
                                }
                            }

                            on = {
                                apply: {
                                    icon_walk: {
                                        width: 35.
                                    }
                                }
                            }
                        }
                    }
                }
            }
            <Filler> {}
            <View> {
                align: { x: 0.5, y: 0.5 }
                height: 40, width: Fit,
                <IconButtonMenu> {
                    draw_icon: { svg_file: (ICO_NOTIFICATION)},
                    icon_walk: {width: 22.0, height: Fit},
                    text: ""
                    animator: {
                        hover = {
                            off = {
                                apply: {
                                    icon_walk: {
                                        width: 22.0
                                    }
                                }
                            }

                            on = {
                                apply: {
                                    icon_walk: {
                                        width: 34.5
                                    }
                                }
                            }
                        }
                    }
                }
            }
            <Filler> {}
            <Filler> {}
        }
    }

    LineH = <RoundedView> {
        width: Fill,
        height: 2,
        margin: 0.0
        padding: 0.0,
        spacing: 0.0
        draw_bg: {color: (COLOR_DIVIDER)}
    }

    PostMenu = <View> {
        width: Fit, height: Fit,
        margin: 0.0
        padding: 0.0,
        flow: Down,
        spacing: 0.0

        <View> {
            width: Fit, height: Fit,
            flow: Right,
            align: { x: 0., y: 0.5 }
            margin: { top: 0., right: 5., bottom: 0., left: 0.}
            padding: 0.0,
            spacing: 7.5

            likes = <IconButton> {
                draw_icon: {svg_file: (ICO_FAV)} icon_walk: {width: 11.0, height: Fit}
                margin: 0, padding: 0.
            }

            comments = <IconButton> {
                draw_icon: {svg_file: (ICO_COMMENT)} icon_walk: {width: 11.0, height: Fit}, text: "7"
                margin: 0, padding: 0.
            }

        }
    }

    Post = <View> {
        width: Fill, height: Fit,
        margin: { top: 0, right: 10., bottom: 10., left: 10. }
        flow: Down,

        padding: 0.0,
        spacing: 0.0

        body = <RoundedView> {
            width: Fill, height: Fit
            flow: Right,
            padding: 10.0,
            spacing: 10.0
            show_bg: true,
            draw_bg: {color: #fff}

            profile = <View> {
                width: Fit, height: Fit,
                margin: {top: 2.5}
                flow: Down,
                padding: 0.0
                profile_img = <Image> {
                    source: (IMG_PROFILE_A)
                    margin: 0,
                    width: 40., height: 40.
                    draw_bg: {
                        fn pixel(self) -> vec4 {
                            let sdf = Sdf2d::viewport(self.pos * self.rect_size);
                            let c = self.rect_size * 0.5;
                            sdf.circle(c.x, c.y, c.x - 2.)
                            sdf.fill_keep(self.get_color());
                            sdf.stroke((COLOR_PROFILE_CIRCLE), 1);
                            return sdf.result }
                    }
                }
            }
            content = <View> {
                width: Fill,
                height: Fit
                spacing: 10.,
                flow: Down,
                padding: 0.0

                <View> {
                    flow: Right,
                    height: Fit, width: Fill,
                    spacing: 5.
                    margin: { bottom: 3.0, top: 5.}
                    align: { x: 0., y: 0. }

                    meta = <Pbold> {
                        width: Fit,
                        margin: 0.,
                        draw_text: {
                            color: (COLOR_USER)
                        }
                        text: "John Doe"
                    }
                    <P> {
                        text: "13h",
                        draw_text: {
                            color: (COLOR_META)
                        }
                    }

                    <PostMenu> {}
                }
                // <LineH> {
                //     margin: {top: 10.0, bottom: 5.0}
                // }

                text = <P> {
                    width: Fill,
                    height: Fit
                    draw_text: {
                        text_style: { line_spacing: 1.3 }
                        wrap: Word,
                        color: (COLOR_P)
                    }
                    text: ""
                }

                <TextInput> {
                    width: Fill,

                    empty_message: "Comment"

                    draw_bg: {
                        instance radius: (THEME_CORNER_RADIUS)
                        instance hover: 0.0
                        instance focus: 0.0
                        instance bodytop: #00000008
                        instance bodybottom: #00000010

                        fn pixel(self) -> vec4 {
                            let sdf = Sdf2d::viewport(self.pos * self.rect_size);
                            let grad_top = 5.0;
                            let grad_bot = 1.5;

                            let body = mix(
                                self.bodytop,
                                self.bodybottom,
                                self.focus
                            );

                            let body_transp = (THEME_COLOR_D_HIDDEN)

                            let top_gradient = mix(
                                body_transp,
                                #00000030,
                                max(0.0, grad_top - sdf.pos.y) / grad_top
                            );

                            let bot_gradient = mix(
                                (THEME_COLOR_BEVEL_LIGHT),
                                top_gradient,
                                clamp((self.rect_size.y - grad_bot - sdf.pos.y - 1.0) / grad_bot, 0.0, 1.0)
                            );

                            sdf.box(
                                1.,
                                1.,
                                self.rect_size.x - 2.0,
                                self.rect_size.y - 2.0,
                                self.radius
                            )

                            sdf.fill_keep(body)

                            sdf.stroke(
                                bot_gradient,
                                THEME_BEVELING * 0.9
                            )

                            return sdf.result
                        }
                    }

                    draw_text: {
                        instance hover: 0.0
                        instance focus: 0.0
                        wrap: Word,
                        text_style: <THEME_FONT_REGULAR> {
                            line_spacing: (THEME_FONT_LINE_SPACING),
                            font_size: (THEME_FONT_SIZE_P)
                        }
                        fn get_color(self) -> vec4 {
                            return
                            mix(
                                mix(#00000099, #000000CC, self.hover),
                                mix(#00000033, #00000055, self.hover),
                                self.is_empty
                            )
                        }
                    }

                    draw_cursor: {
                        instance focus: 0.0
                        uniform border_radius: 0.5
                        fn pixel(self) -> vec4 {
                            let sdf = Sdf2d::viewport(self.pos * self.rect_size);
                            sdf.box(
                                0.,
                                0.,
                                self.rect_size.x,
                                self.rect_size.y,
                                self.border_radius
                            )
                            sdf.fill(mix(THEME_COLOR_U_HIDDEN, COLOR_PRESSED, self.focus));
                            return sdf.result
                        }
                    }

                }
            }
        }

    }

    PostImage = <View> {
        width: Fill, height: Fit
        flow: Down,
        padding: 0.0,
        spacing: 0.0

        hero = <Image> {
            source: (IMG_A),
            margin: 0,
            fit: Biggest,
            width: Fill,
            height: 200
        }

        post = <Post> {
            margin: {top: -30.0}
            body = {
                padding: { top: 10., right: 10., left: 10., bottom: 0. }
                content = {
                    meta = {
                        margin: {bottom: 30.0, top: 10.0}
                        draw_text: {
                            color: (COLOR_META_INV)
                        }
                    }
                }
            }
        }
    }

    NewsFeed ={{NewsFeed}}{
        list = <PortalList>{
            reuse_items: true,
            TopSpace = <View> {height: 80}
            Post = <CachedView>{<Post> {}}
            PostImage = <PostImage> {}
            BottomSpace = <View> {height: 100}
        }
    }

    App = {{App}} {
        ui: <Window> {

            window: {inner_size: vec2(428, 926)},
            show_bg: true
            draw_bg: {
                fn pixel(self) -> vec4 {
                    return (COLOR_BG);
                }
            }
            body = {
                flow: Overlay,
                padding: 0.0
                spacing: 0,
                align: {
                    x: 0.0,
                    y: 0.0
                },

                news_feed = <NewsFeed>{}

                <View> {
                    flow: Down
                    <Header> {}
                    <Filler> {}
                    <Menu> {}
                }
            }
        }
    }
=======
	import makepad_widgets::base::*;
	import makepad_widgets::theme_desktop_dark::*;
	import makepad_draw::shader::std::*;
	IMG_A = dep("crate://self/resources/neom-THlO6Mkf5uI-unsplash.jpg")
	IMG_PROFILE_A = dep("crate://self/resources/profile_1.jpg")
	LOGO = dep("crate://self/resources/logo.svg")
	ICO_FAV = dep("crate://self/resources/icon_favorite.svg")
	ICO_COMMENT = dep("crate://self/resources/icon_comment.svg")
	ICO_HOME = dep("crate://self/resources/icon_home.svg")
	ICO_FIND = dep("crate://self/resources/icon_find.svg")
	ICO_LIKES = dep("crate://self/resources/icon_likes.svg")
	ICO_NOTIFICATION = dep("crate://self/resources/icon_notification.svg")
	ICO_USER = dep("crate://self/resources/icon_user.svg")

	COLOR_BG = #xECECEC
	COLOR_BRAND = #x0CF
	COLOR_BRAND_DARK = #x08C
	COLOR_TEXT = #x8
	COLOR_TEXT_LIGHT = #xCCC
	COLOR_USER = #x444
	COLOR_DIVIDER = #x00000010

	Filler = <View> {width: Fill, height: Fill}

	Logo = <Button> {
		height: Fit, width: Fit,
		draw_icon: {
			svg_file: (LOGO),
			fn get_color(self) -> vec4 {
				return (COLOR_BRAND)
			}
		}
		icon_walk: {width: Fit, height: 20.0}
		draw_bg: {
			fn pixel(self) -> vec4 {
				let sdf = Sdf2d::viewport(self.pos * self.rect_size);
				return sdf.result
			}
		}
		padding: 9.0
		text: ""
	}

	IconButton = <Button> {
		draw_text: {
			instance hover: 0.0
			instance pressed: 0.0
			text_style: {
				font_size: 11.0
			}
			fn get_color(self) -> vec4 {
				return mix(
					mix(
						(COLOR_TEXT_LIGHT),
						(COLOR_BRAND),
						self.hover
					),
					(COLOR_BRAND_DARK),
					self.pressed
				)
			}
		}
		
		draw_icon: {
			svg_file: (ICO_FAV),
			fn get_color(self) -> vec4 {
				return mix(
					mix(
						(COLOR_TEXT_LIGHT),
						(COLOR_BRAND),
						self.hover
					),
					(COLOR_BRAND_DARK),
					self.pressed
				)
			}
		}

		draw_bg: {
			fn pixel(self) -> vec4 {
				let sdf = Sdf2d::viewport(self.pos * self.rect_size);
				return sdf.result
			}
		}
		text: ""

		animator: {
		    hover = {
		        default: off,
		        off = {
		            from: {all: Forward {duration: 0.5}}
					redraw: true,
					ease: OutQuint
		            apply: {
						icon_walk: {
							width: 10.0
						}
		                draw_bg: {pressed: 0.0, hover: 0.0}
		                draw_icon: {pressed: 0.0, hover: 0.0}
		                draw_text: {pressed: 0.0, hover: 0.0}
		            }
		        }

		        on = {
					redraw: true,
					ease: OutElastic
		            from: {
		                all: Forward {duration: 0.5}
		            }
		            apply: {
						icon_walk: {
							width: 15.
						}
		                draw_bg: {pressed: 0.0, hover: [{time: 0.0, value: 1.0}],}
		                draw_icon: {pressed: 0.0, hover: [{time: 0.0, value: 1.0}],}
		                draw_text: {pressed: 0.0, hover: [{time: 0.0, value: 1.0}],}
		            }
		        }

				pressed = {
					default: off,
					pressed = {
						from: {all: Forward {duration: 0.2}}
						apply: {
							draw_bg: {pressed: [{time: 0.0, value: 1.0}], hover: 1.0,}
							draw_icon: {pressed: [{time: 0.0, value: 1.0}], hover: 1.0,}
							draw_text: {pressed: [{time: 0.0, value: 1.0}], hover: 1.0,}
						}
					
					}
				}
			}
		}
 	}

	IconButtonMenu = <Button> {
		draw_text: {
			instance hover: 0.0
			instance pressed: 0.0
			text_style: {
				font_size: 11.0
			}

			fn get_color(self) -> vec4 {
				return mix(
					mix(
						(COLOR_TEXT_LIGHT),
						(COLOR_BRAND),
						self.hover
					),
					(COLOR_BRAND_DARK),
					self.pressed
				)
			}
		}

		draw_icon: {
			svg_file: (ICO_FAV),
			fn get_color(self) -> vec4 {
				return mix(
					mix(
						(COLOR_TEXT_LIGHT),
						(COLOR_BRAND),
						self.hover
					),
					(COLOR_BRAND_DARK),
					self.pressed
				)
			}
		}

		draw_bg: {
			fn pixel(self) -> vec4 {
				let sdf = Sdf2d::viewport(self.pos * self.rect_size);
				return sdf.result
			}
		}
		padding: 9.0
		text: ""

		animator: {
			hover = {
				default: off,
				off = {
					from: {all: Forward {duration: 0.2}}
					redraw: true,
					ease: OutQuad
					apply: {
						icon_walk: {
							width: 20.0
						}
						draw_bg: {pressed: 0.0, hover: 0.0}
						draw_icon: {pressed: 0.0, hover: 0.0}
						draw_text: {pressed: 0.0, hover: 0.0}
					}
				}

				on = {
					redraw: true,
					ease: OutQuad
					from: {
						all: Forward {duration: 0.2 }
					}
					apply: {
						icon_walk: {
							width: 30.
						}
						draw_bg: {pressed: 0.0, hover: [{time: 0.0, value: 1.0}],}
						draw_icon: {pressed: 0.0, hover: [{time: 0.0, value: 1.0}],}
						draw_text: {pressed: 0.0, hover: [{time: 0.0, value: 1.0}],}
					}
				}

				pressed = {
					from: {all: Forward {duration: 0.2}}
					apply: {
						draw_bg: {pressed: [{time: 0.0, value: 1.0}], hover: 1.0,}
						draw_icon: {pressed: [{time: 0.0, value: 1.0}], hover: 1.0,}
						draw_text: {pressed: [{time: 0.0, value: 1.0}], hover: 1.0,}
					}
				}
			}
		}
	}

	Header = <View> {
		width: Fill, height: Fit,
		flow: Down,
		show_bg: true,
		draw_bg: {color: (COLOR_BG)}

		<View> {
			width: Fill, height: 60,
			flow: Right,
			padding: 10.0,
			spacing: 5.0
			align: { x: 0., y: 0.5}

			<Logo> {}

			<Image> {
				width: 30., height: 30.,
				source: (IMG_PROFILE_A)
				draw_bg: {
					fn pixel(self) -> vec4 {
						let sdf = Sdf2d::viewport(self.pos * self.rect_size);
						let c = self.rect_size * 0.5;
						sdf.circle(c.x, c.y, c.x - 2.)
						sdf.fill_keep(self.get_color());
						sdf.stroke((#f), 1);
						return sdf.result
					}
				}
			}

			<TextInput> {
				width: Fill
				text: "",
				empty_message: "What's up?",

				draw_bg: {
					instance radius: (THEME_CORNER_RADIUS)
					instance hover: 0.0
					instance focus: 0.0
					instance bodytop: #0000000C
					instance bodybottom: #00000010

					fn pixel(self) -> vec4 {
						let sdf = Sdf2d::viewport(self.pos * self.rect_size);
						let grad_top = 5.0;
						let grad_bot = 1.5;

						let body = mix(
							// self.bodytop,
							mix(#0000000C, #0000000C, self.pos.y * 2.5),
							mix(#00000020, #00000010, self.pos.y * 2.5),
							// self.bodybottom,
							self.focus
						);

						let body_transp = (THEME_COLOR_D_HIDDEN)

						let top_gradient = mix(
							body_transp,
							mix(#00000000, #xD0D0D0, self.focus),
							max(0.0, grad_top - sdf.pos.y) / grad_top
						);

						let bot_gradient = mix(
							#fff,
							top_gradient,
							clamp((self.rect_size.y - grad_bot - sdf.pos.y - 1.0) / grad_bot, 0.0, 1.0)
						);

						sdf.box(
							1.,
							1.,
							self.rect_size.x - 2.0,
							self.rect_size.y - 2.0,
							self.radius
						)

						sdf.fill_keep(body)

						sdf.stroke(
							bot_gradient,
							THEME_BEVELING * 0.9
						)

						return sdf.result
					}
				}

				draw_text: {
					instance hover: 0.0
					instance focus: 0.0
					fn get_color(self) -> vec4 {
						return
						mix(
							#00000044,
							#00000099,
							self.focus
						)
					}
				}

				draw_cursor: {
					instance focus: 0.0
					uniform border_radius: 0.5
					fn pixel(self) -> vec4 {
						let sdf = Sdf2d::viewport(self.pos * self.rect_size);
						sdf.box(
							0.,
							0.,
							self.rect_size.x,
							self.rect_size.y,
							self.border_radius
						)
						sdf.fill(mix(THEME_COLOR_U_HIDDEN, COLOR_BRAND, self.focus));
						return sdf.result
					}
				}

				animator: {
					hover = {
						default: off
						off = {
							from: {all: Forward {duration: 0.1}}
							apply: {
								draw_text: {hover: 0.0},
								draw_selection: {hover: 0.0}
							}
						}
						on = {
							from: {all: Snap}
							apply: {
								draw_text: {hover: 1.0},
								draw_selection: {hover: 1.0}
							}
						}
					}
					focus = {
						default: off
						off = {
							redraw: true,
							from: {all: Forward { duration: 0.7 }}
							ease: OutElastic
							apply: {
								draw_bg: {focus: 0.0},
								draw_text: {
									focus: 0.0,
									text_style: {
										font_size: 10.0
									}
								}
								draw_cursor: {focus: 0.0},
								draw_selection: {focus: 0.0}
							}
						}
						on = {
							redraw: true,
							from: {all: Forward {duration: .25 }}
							ease: OutQuint
							apply: {
								draw_bg: {focus: 1.0},
								draw_text: {
									focus: 1.0,
									text_style: {
										font_size: 12.
									}
								}
								draw_cursor: {focus: 1.0},
								draw_selection: {focus: 1.0}
							}
						}
					}
				}

			}

			<IconButton> {
				draw_icon: { svg_file: (ICO_FIND) }
				icon_walk: {width: 20.0, height: Fit},
				width: 30.

				animator: {
					hover = {
						off = {
							apply: { icon_walk: { width: 13.0 } }
						}
						on = {
							apply: {
								icon_walk: {
									width: 17.
								}
							}
						}
					}
				}
			}
		}

	}

	Menu = <View> {
		width: Fill, height: 80
		flow: Right,
		padding: 10.0,
		show_bg: true,
		draw_bg: {color: (COLOR_BG)}

		<View> {
			width: Fill, height: Fit,
			flow: Right,
			align: {x: 0.5, y: 1.0}

			margin: 0.0,
			padding: 0.0,

			<Filler> {}
			<View> {
				align: { x: .0, y: 0.5 }
				height: 40, width: Fit,
				<IconButtonMenu> {
					draw_icon: {svg_file: (ICO_HOME)},
					icon_walk: {height: Fit},
					text: "",
					animator: {
						hover = {
							off = {
								apply: {
									icon_walk: {
										width: 27.5
									}
								}
							}

							on = {
								apply: {
									icon_walk: {
										width: 40.
									}
								}
							}
						}
					}
				}
			}
			<View> {
				align: { x: 0.5, y: 0.5 }
				height: 40, width: Fit,
				<IconButtonMenu> {
					draw_icon: { svg_file: (ICO_LIKES) },
					icon_walk: {width: 20.0, height: Fit},
					text: "",
					animator: {
						hover = {
							off = {
								apply: {
									icon_walk: {
										width: 24.5
									}
								}
							}

							on = {
								apply: {
									icon_walk: {
										width: 42.
									}
								}
							}
						}
					}
				}
			}
			<View> {
				align: { x: 0.5, y: 0.5 }
				height: 40, width: Fit,
				<IconButtonMenu> {
					draw_icon: { svg_file: (ICO_USER)},
					icon_walk: {width: 18.0, height: Fit},
					text: ""
					animator: {
						hover = {
							off = {
								apply: {
									icon_walk: {
										width: 22.0
									}
								}
							}

							on = {
								apply: {
									icon_walk: {
										width: 35.
									}
								}
							}
						}
					}
				}
			}
			<View> {
				align: { x: 0.5, y: 0.5 }
				height: 40, width: Fit,
				<IconButtonMenu> {
					draw_icon: { svg_file: (ICO_NOTIFICATION)},
					icon_walk: {width: 22.0, height: Fit},
					text: ""
					animator: {
						hover = {
							off = {
								apply: {
									icon_walk: {
										width: 22.0
									}
								}
							}

							on = {
								apply: {
									icon_walk: {
										width: 34.5
									}
								}
							}
						}
					}
				}
			}
			<Filler> {}
		}
	}

	LineH = <RoundedView> {
		width: Fill, height: 2,
		margin: 0.0, padding: 0.0,
		spacing: 0.0
		draw_bg: {color: (COLOR_DIVIDER)}
	}

	PostMenu = <View> {
		width: Fit, height: Fit,
		flow: Right,
		align: { x: 0., y: 0.5 }

		likes = <IconButton> {
			draw_icon: {svg_file: (ICO_FAV)} icon_walk: {width: 11.0, height: Fit}
			width: 50.
			margin: 0, padding: 0.
		}

		comments = <IconButton> {
			draw_icon: {svg_file: (ICO_COMMENT)} icon_walk: {width: 11.0, height: Fit}, text: "7"
			width: 40.
			margin: 0, padding: 0.
		}

	}

	Post = <View> {
		width: Fill, height: Fit,
		margin: { top: 0, right: 10., bottom: 10., left: 10. }
		flow: Down,

		body = <RoundedView> {
			width: Fill, height: Fit
			flow: Right,
			padding: 10.0,
			spacing: 10.0
			show_bg: true,
			draw_bg: {color: #f}

			profile = <View> {
				width: Fit, height: Fit,
				margin: {top: 2.5}
				flow: Down,

				profile_img = <Image> {
					width: 40., height: 40.
					source: (IMG_PROFILE_A)
					draw_bg: {
						fn pixel(self) -> vec4 {
							let sdf = Sdf2d::viewport(self.pos * self.rect_size);
							let c = self.rect_size * 0.5;
							sdf.circle(c.x, c.y, c.x - 2.)
							sdf.fill_keep(self.get_color());
							sdf.stroke((#f), 1);
							return sdf.result }
					}
				}
			}

			content = <View> {
				width: Fill, height: Fit
				flow: Down,
				spacing: 15.,

				inner = <View> {
					flow: Right,
					height: Fit, width: Fill,
					spacing: 5.,
					margin: { bottom: 10.0, top: 5.}

					meta = <Pbold> {
						width: Fit,
						margin: 0.,
						draw_text: { color: (COLOR_USER) }
						text: "John Doe"
					}
					<P> {
						text: "13h",
						draw_text: { color: (COLOR_TEXT_LIGHT) }
					}

					<PostMenu> {}
				}

				text = <P> {
					width: Fill,
					height: Fit
					draw_text: {
						text_style: { line_spacing: 1.3 }
						wrap: Word,
						color: (COLOR_TEXT)
					}
					text: ""
				}

				<LineH> {}

				<TextInput> {
					width: Fill,

					empty_message: "Reply"
					margin: { top: -17. }

					draw_bg: {
						instance radius: (THEME_CORNER_RADIUS)
						instance hover: 0.0
						instance focus: 0.0
						instance bodytop: #00000000
						instance bodybottom: #00000010

						fn pixel(self) -> vec4 {
							let sdf = Sdf2d::viewport(self.pos * self.rect_size);
							let grad_top = 5.0;
							let grad_bot = 1.5;

							let body = mix(
								self.bodytop,
								self.bodybottom,
								self.focus
							);

							let body_transp = (THEME_COLOR_D_HIDDEN)

							let top_gradient = mix(
								body_transp,
								mix(#00000000, #00000030, self.focus),
								max(0.0, grad_top - sdf.pos.y) / grad_top
							);

							let bot_gradient = mix(
								(THEME_COLOR_BEVEL_LIGHT),
								top_gradient,
								clamp((self.rect_size.y - grad_bot - sdf.pos.y - 1.0) / grad_bot, 0.0, 1.0)
							);

							sdf.box(
								1.,
								1.,
								self.rect_size.x - 2.0,
								self.rect_size.y - 2.0,
								self.radius
							)

							sdf.fill_keep(body)

							sdf.stroke(
								bot_gradient,
								THEME_BEVELING * 0.9
							)

							return sdf.result
						}
					}

					draw_text: {
						instance hover: 0.0
						instance focus: 0.0
						wrap: Word,
						text_style: <THEME_FONT_REGULAR> {
							line_spacing: (THEME_FONT_LINE_SPACING),
							font_size: (THEME_FONT_SIZE_P)
						}
						fn get_color(self) -> vec4 {
							return mix(
								mix(#A, (COLOR_BRAND), self.hover),
								#9,
								self.focus
							)
						}
					}

					draw_cursor: {
						instance focus: 0.0
						uniform border_radius: 0.5
						fn pixel(self) -> vec4 {
							let sdf = Sdf2d::viewport(self.pos * self.rect_size);
							sdf.box(
								0.,
								0.,
								self.rect_size.x,
								self.rect_size.y,
								self.border_radius
							)
							sdf.fill(mix(THEME_COLOR_U_HIDDEN, COLOR_BRAND, self.focus));
							return sdf.result
						}
					}

					animator: {
						hover = {
							default: off
							off = {
								from: {all: Forward {duration: 0.1}}
								apply: {
									draw_text: {hover: 0.0},
									draw_selection: {hover: 0.0}
								}
							}
							on = {
								from: {all: Snap}
								apply: {
									draw_text: {hover: 1.0},
									draw_selection: {hover: 1.0}
								}
							}
						}
						focus = {
							default: off
							off = {
								redraw: true,
								from: {all: Forward { duration: 0.4 }}
								ease: OutQuint
								apply: {
									draw_bg: {focus: 0.0},
									padding: { left: 0., top: 7.5 }
									draw_text: {
										focus: 0.0,
										text_style: {
											font_size: 9.0
										}
									}
									draw_cursor: {focus: 0.0},
									draw_selection: {focus: 0.0}
								}
							}
							on = {
								redraw: true,
								from: {all: Forward {duration: .25 }}
								ease: OutQuint
								apply: {
									draw_bg: {focus: 1.0},
									padding: { left: 5., top: 5.}
									draw_text: {
										focus: 1.0,
										text_style: {
											font_size: 11.
										}
									}
									draw_cursor: {focus: 1.0},
									draw_selection: {focus: 1.0}
								}
							}
						}
					}

				}
			}
		}
	}

	PostImage = <View> {
		width: Fill, height: Fit
		flow: Down,
		padding: 0.0,
		spacing: 0.0

		hero = <Image> {
			source: (IMG_A),
			margin: 0,
			fit: Biggest,
			width: Fill,
			height: 200
		}

		post = <Post> {
			margin: {top: -30.0}
			body = {
				padding: { top: 10., right: 10., left: 10., bottom: 0. }
				content = {
					meta = {
						margin: {bottom: 30.0, top: 10.0}
						draw_text: {
							color: (COLOR_BRAND_DARK)
						}
					}
				}
			}
		}
	}

	NewsFeed ={{NewsFeed}}{
		list = <PortalList>{
			TopSpace = <View> {height: 80}
			Post = <CachedView>{<Post> {}}
			PostImage = <PostImage> {}
			BottomSpace = <View> {height: 100}
		}
	}

	App = {{App}} {
		ui: <Window> {

			window: {inner_size: vec2(428, 926)},
			show_bg: true
			draw_bg: {
				fn pixel(self) -> vec4 {
					return (COLOR_BG);
				}
			}
			body = {
				flow: Overlay,
				padding: 0.0
				spacing: 0,
				align: {
					x: 0.0,
					y: 0.0
				},

				news_feed = <NewsFeed>{}

				<View> {
					flow: Down
					<Header> {}
					<Filler> {}
					<Menu> {}
				}
			}
		}
	}
>>>>>>> cc548ed8
}

app_main!(App);

#[derive(Live, LiveHook, Widget)]
struct NewsFeed{
    #[deref] view:View
}

impl Widget for NewsFeed{
    fn draw_walk(&mut self, cx:&mut Cx2d, scope:&mut Scope, walk:Walk)->DrawStep{
        while let Some(item) =  self.view.draw_walk(cx, scope, walk).step(){
            if let Some(mut list) = item.as_portal_list().borrow_mut() {
                list.set_item_range(cx, 0, 1000);
                while let Some(item_id) = list.next_visible_item(cx) {
                    let template = match item_id {
                        0 => live_id!(TopSpace),
                        x if x % 5 == 0 => live_id!(PostImage),
                        _ => live_id!(Post)
                    };
                    let item = list.item(cx, item_id, template);
                    let text = match item_id % 4 {
                        1 => format!("At vero eos et accusam et justo duo dolores et ea rebum. Stet clita kasd gubergren, no sea takimata sanctus est Lorem ipsum dolor sit amet. Lorem ipsum dolor sit amet, consetetur sadipscing elitr, sed diam nonumy eirmod tempor invidunt ut labore et dolore magna aliquyam erat, sed diam voluptua. At vero eos et accusam et justo duo dolores et ea rebum. id: {}", item_id),
                        2 => format!("How are you? Item id: {}", item_id),
                        3 => format!("Stet clita kasd gubergren, no sea takimata sanctus est Lorem ipsum dolor sit amet. id: {}", item_id),
                        _ => format!("Lorem ipsum dolor sit amet, consetetur sadipscing elitr, sed diam nonumy eirmod tempor invidunt ut labore et dolore magna aliquyam erat, sed diam voluptua. 4 id {}", item_id),
                    };
                    item.label(id!(content.text)).set_text(&text);
                    item.button(id!(likes)).set_text(&format!("{}", item_id % 23));
                    item.button(id!(comments)).set_text(&format!("{}", item_id % 6));
                    item.draw_all(cx, &mut Scope::empty());
                }
            }
        }
        DrawStep::done()
    }
    fn handle_event(&mut self, cx:&mut Cx, event:&Event, scope:&mut Scope){
        self.view.handle_event(cx, event, scope)
    }
}

#[derive(Live, LiveHook)]
pub struct App {
    #[live] ui: WidgetRef,
}

impl LiveRegister for App {
    fn live_register(cx: &mut Cx) {
        crate::makepad_widgets::live_design(cx);
    }
}

impl MatchEvent for App {
    fn handle_actions(&mut self, _cx:&mut Cx, actions:&Actions){
        let news_feeds = self.ui.portal_list_set(ids!(news_feed.list));
        for (item_id, item) in news_feeds.items_with_actions(&actions) {
            if item.button(id!(likes)).clicked(&actions) {
                log!("hello {}", item_id);
            }
        }
    }
}

impl AppMain for App {
    fn handle_event(&mut self, cx: &mut Cx, event: &Event) {
        self.match_event(cx, event);
        self.ui.handle_event(cx, event, &mut Scope::empty());
    }
}<|MERGE_RESOLUTION|>--- conflicted
+++ resolved
@@ -1,60 +1,36 @@
 use makepad_widgets::*;
 
 live_design!{
-<<<<<<< HEAD
-    import makepad_widgets::base::*;
+import makepad_widgets::base::*;
     import makepad_widgets::theme_desktop_dark::*;
     import makepad_draw::shader::std::*;
     IMG_A = dep("crate://self/resources/neom-THlO6Mkf5uI-unsplash.jpg")
     IMG_PROFILE_A = dep("crate://self/resources/profile_1.jpg")
-    IMG_PROFILE_B = dep("crate://self/resources/profile_2.jpg")
     LOGO = dep("crate://self/resources/logo.svg")
     ICO_FAV = dep("crate://self/resources/icon_favorite.svg")
     ICO_COMMENT = dep("crate://self/resources/icon_comment.svg")
-    ICO_REPLY = dep("crate://self/resources/icon_reply.svg")
     ICO_HOME = dep("crate://self/resources/icon_home.svg")
     ICO_FIND = dep("crate://self/resources/icon_find.svg")
     ICO_LIKES = dep("crate://self/resources/icon_likes.svg")
     ICO_NOTIFICATION = dep("crate://self/resources/icon_notification.svg")
     ICO_USER = dep("crate://self/resources/icon_user.svg")
-    ICO_ADD = dep("crate://self/resources/icon_add.svg")
-
-    FONT_SIZE_SUB = 10.5
-    FONT_SIZE_P = 10.5
-
-    TEXT_SUB = {
-        font_size: (FONT_SIZE_SUB),
-        font: {path: dep("crate://makepad-widgets/resources/GoNotoKurrent-Regular.ttf")}
-    }
-
-    TEXT_P = {
-        font_size: (FONT_SIZE_P),
-        height_factor: 1.65,
-        font: {path: dep("crate://makepad-widgets/resources/GoNotoKurrent-Regular.ttf")}
-    }
 
     COLOR_BG = #xECECEC
-    COLOR_HOVER = #x0CF
-    COLOR_PRESSED = #x08F
-    COLOR_META_TEXT = #xCCC
-    COLOR_USER = #x333
-    COLOR_META = #xCCC
-    COLOR_META_INV = #xfffa
-    COLOR_OVERLAY_BG = #xFFFFFFFF
+    COLOR_BRAND = #x0CF
+    COLOR_BRAND_DARK = #x08C
+    COLOR_TEXT = #x8
+    COLOR_TEXT_LIGHT = #xCCC
+    COLOR_USER = #x444
     COLOR_DIVIDER = #x00000010
-    COLOR_PROFILE_CIRCLE = #xFFFFFF
-        COLOR_P = #x999
-
-    Filler = <View> {width: Fill, height: Fill}
-
     Logo = <Button> {
+        height: Fit, width: Fit,
         draw_icon: {
             svg_file: (LOGO),
             fn get_color(self) -> vec4 {
-                return (COLOR_HOVER)
-            }
-        }
-        icon_walk: {width: 7.5, height: Fit}
+                return (COLOR_BRAND)
+            }
+        }
+        icon_walk: {width: Fit, height: 20.0}
         draw_bg: {
             fn pixel(self) -> vec4 {
                 let sdf = Sdf2d::viewport(self.pos * self.rect_size);
@@ -75,125 +51,124 @@
             fn get_color(self) -> vec4 {
                 return mix(
                     mix(
-                        (COLOR_META_TEXT),
-                        (COLOR_HOVER),
+                        (COLOR_TEXT_LIGHT),
+                        (COLOR_BRAND),
                         self.hover
                     ),
-                    (COLOR_PRESSED),
+                    (COLOR_BRAND_DARK),
                     self.pressed
                 )
             }
         }
+        
         draw_icon: {
             svg_file: (ICO_FAV),
             fn get_color(self) -> vec4 {
                 return mix(
                     mix(
-                        (COLOR_META),
-                        (COLOR_HOVER),
+                        (COLOR_TEXT_LIGHT),
+                        (COLOR_BRAND),
                         self.hover
                     ),
-                    (COLOR_PRESSED),
+                    (COLOR_BRAND_DARK),
                     self.pressed
                 )
             }
         }
-        icon_walk: {
-            width: 20., height: Fit, margin: { left: 5.0 }
-        }
+
         draw_bg: {
             fn pixel(self) -> vec4 {
                 let sdf = Sdf2d::viewport(self.pos * self.rect_size);
                 return sdf.result
             }
         }
-        padding: 9.0
-        text: "1"
-
-        // animator: {
-        //     hover = {
-        //         default: off,
-        //         off = {
-        //             from: {all: Forward {duration: 1.}}
-        //             redraw: true,
-        //             ease: OutElastic
-        //             apply: {
-        //                 icon_walk: {
-        //                     width: 20.0
-        //                 }
-        //                 draw_bg: {pressed: 0.0, hover: 0.0}
-        //                 draw_icon: {pressed: 0.0, hover: 0.0}
-        //                 draw_text: {pressed: 0.0, hover: 0.0}
-        //             }
-        //         }
-
-        //         on = {
-        //             redraw: true,
-        //             ease: OutElastic
-        //             from: {
-        //                 all: Forward {duration: 0.5}
-        //             }
-        //             apply: {
-        //                 icon_walk: {
-        //                     width: 30.
-        //                 }
-        //                 draw_bg: {pressed: 0.0, hover: [{time: 0.0, value: 1.0}],}
-        //                 draw_icon: {pressed: 0.0, hover: [{time: 0.0, value: 1.0}],}
-        //                 draw_text: {pressed: 0.0, hover: [{time: 0.0, value: 1.0}],}
-        //             }
-        //         }
-
-        //         pressed = {
-        //             from: {all: Forward {duration: 0.2}}
-        //             apply: {
-        //                 draw_bg: {pressed: [{time: 0.0, value: 1.0}], hover: 1.0,}
-        //                 draw_icon: {pressed: [{time: 0.0, value: 1.0}], hover: 1.0,}
-        //                 draw_text: {pressed: [{time: 0.0, value: 1.0}], hover: 1.0,}
-        //             }
-        //         }
-        //     }
-        // }
-    }
+        text: ""
+
+        animator: {
+            hover = {
+                default: off,
+                off = {
+                    from: {all: Forward {duration: 0.5}}
+                    redraw: true,
+                    ease: OutQuint
+                    apply: {
+                        icon_walk: {
+                            width: 10.0
+                        }
+                        draw_bg: {pressed: 0.0, hover: 0.0}
+                        draw_icon: {pressed: 0.0, hover: 0.0}
+                        draw_text: {pressed: 0.0, hover: 0.0}
+                    }
+                }
+
+                on = {
+                    redraw: true,
+                    ease: OutElastic
+                    from: {
+                        all: Forward {duration: 0.5}
+                    }
+                    apply: {
+                        icon_walk: {
+                            width: 15.
+                        }
+                        draw_bg: {pressed: 0.0, hover: [{time: 0.0, value: 1.0}],}
+                        draw_icon: {pressed: 0.0, hover: [{time: 0.0, value: 1.0}],}
+                        draw_text: {pressed: 0.0, hover: [{time: 0.0, value: 1.0}],}
+                    }
+                }
+
+                pressed = {
+                    default: off,
+                    pressed = {
+                        from: {all: Forward {duration: 0.2}}
+                        apply: {
+                            draw_bg: {pressed: [{time: 0.0, value: 1.0}], hover: 1.0,}
+                            draw_icon: {pressed: [{time: 0.0, value: 1.0}], hover: 1.0,}
+                            draw_text: {pressed: [{time: 0.0, value: 1.0}], hover: 1.0,}
+                        }
+                    
+                    }
+                }
+            }
+        }
+     }
 
     IconButtonMenu = <Button> {
-        align: { x: 0.5, y: 0.5 }
-
         draw_text: {
             instance hover: 0.0
             instance pressed: 0.0
             text_style: {
                 font_size: 11.0
             }
+
             fn get_color(self) -> vec4 {
                 return mix(
                     mix(
-                        (COLOR_META_TEXT),
-                        (COLOR_HOVER),
+                        (COLOR_TEXT_LIGHT),
+                        (COLOR_BRAND),
                         self.hover
                     ),
-                    (COLOR_PRESSED),
+                    (COLOR_BRAND_DARK),
                     self.pressed
                 )
             }
         }
+
         draw_icon: {
             svg_file: (ICO_FAV),
             fn get_color(self) -> vec4 {
                 return mix(
                     mix(
-                        (COLOR_META),
-                        (COLOR_HOVER),
+                        (COLOR_TEXT_LIGHT),
+                        (COLOR_BRAND),
                         self.hover
                     ),
-                    (COLOR_PRESSED),
+                    (COLOR_BRAND_DARK),
                     self.pressed
                 )
             }
         }
-        icon_walk: {
-            width: 20.,
-            height: Fit,
-        }
+
         draw_bg: {
             fn pixel(self) -> vec4 {
                 let sdf = Sdf2d::viewport(self.pos * self.rect_size);
@@ -201,7 +176,7 @@
             }
         }
         padding: 9.0
-        text: "1"
+        text: ""
 
         animator: {
             hover = {
@@ -224,7 +199,7 @@
                     redraw: true,
                     ease: OutQuad
                     from: {
-                        all: Forward {duration: 0.25 }
+                        all: Forward {duration: 0.2 }
                     }
                     apply: {
                         icon_walk: {
@@ -249,37 +224,30 @@
     }
 
     Header = <View> {
-        width: Fill,
-        height: Fit,
+        width: Fill, height: Fit,
         flow: Down,
         show_bg: true,
         draw_bg: {color: (COLOR_BG)}
 
         <View> {
-            width: Fill,
-            height: 60
+            width: Fill, height: 60,
             flow: Right,
             padding: 10.0,
             spacing: 5.0
             align: { x: 0., y: 0.5}
 
-            <Logo> {
-                height: Fit,
-                width: Fit,
-                icon_walk: {width: Fit, height: 20.0}
-            }
+            <Logo> {}
 
             <Image> {
+                width: 30., height: 30.,
                 source: (IMG_PROFILE_A)
-                margin: 0,
-                width: 30., height: 30.
                 draw_bg: {
                     fn pixel(self) -> vec4 {
                         let sdf = Sdf2d::viewport(self.pos * self.rect_size);
                         let c = self.rect_size * 0.5;
                         sdf.circle(c.x, c.y, c.x - 2.)
                         sdf.fill_keep(self.get_color());
-                        sdf.stroke((COLOR_PROFILE_CIRCLE), 1);
+                        sdf.stroke((#f), 1);
                         return sdf.result
                     }
                 }
@@ -346,14 +314,9 @@
                 draw_text: {
                     instance hover: 0.0
                     instance focus: 0.0
-                    wrap: Word,
-                    text_style: <THEME_FONT_REGULAR> {
-                        line_spacing: (THEME_FONT_LINE_SPACING),
-                    }
                     fn get_color(self) -> vec4 {
                         return
                         mix(
-                            // mix(#00000044, #000000FF, self.hover),
                             #00000044,
                             #00000099,
                             self.focus
@@ -373,7 +336,7 @@
                             self.rect_size.y,
                             self.border_radius
                         )
-                        sdf.fill(mix(THEME_COLOR_U_HIDDEN, COLOR_PRESSED, self.focus));
+                        sdf.fill(mix(THEME_COLOR_U_HIDDEN, COLOR_BRAND, self.focus));
                         return sdf.result
                     }
                 }
@@ -436,33 +399,44 @@
             }
 
             <IconButton> {
-                draw_icon: {svg_file: (ICO_FIND)},
-                icon_walk: {width: 16.0, height: Fit},
-                text: ""
+                draw_icon: { svg_file: (ICO_FIND) }
+                icon_walk: {width: 20.0, height: Fit},
+                width: 30.
+
+                animator: {
+                    hover = {
+                        off = {
+                            apply: { icon_walk: { width: 13.0 } }
+                        }
+                        on = {
+                            apply: {
+                                icon_walk: {
+                                    width: 17.
+                                }
+                            }
+                        }
+                    }
+                }
             }
         }
 
     }
 
     Menu = <View> {
-        width: Fill,
-        height: 80
+        width: Fill, height: 80
         flow: Right,
         padding: 10.0,
-        spacing: 10.0
-
         show_bg: true,
         draw_bg: {color: (COLOR_BG)}
 
         <View> {
-            width: Fill,
-            height: Fit,
-            margin: 0.0
+            width: Fill, height: Fit,
             flow: Right,
+            align: {x: 0.5, y: 1.0}
+
+            margin: 0.0,
             padding: 0.0,
-            align: {x: 0.5, y: 1.0}
-
-            <Filler> {}
+
             <Filler> {}
             <View> {
                 align: { x: .0, y: 0.5 }
@@ -492,7 +466,6 @@
                     }
                 }
             }
-            <Filler> {}
             <View> {
                 align: { x: 0.5, y: 0.5 }
                 height: 40, width: Fit,
@@ -521,7 +494,6 @@
                     }
                 }
             }
-            <Filler> {}
             <View> {
                 align: { x: 0.5, y: 0.5 }
                 height: 40, width: Fit,
@@ -550,7 +522,6 @@
                     }
                 }
             }
-            <Filler> {}
             <View> {
                 align: { x: 0.5, y: 0.5 }
                 height: 40, width: Fit,
@@ -580,54 +551,39 @@
                 }
             }
             <Filler> {}
-            <Filler> {}
         }
     }
 
     LineH = <RoundedView> {
-        width: Fill,
-        height: 2,
-        margin: 0.0
-        padding: 0.0,
+        width: Fill, height: 2,
+        margin: 0.0, padding: 0.0,
         spacing: 0.0
         draw_bg: {color: (COLOR_DIVIDER)}
     }
 
     PostMenu = <View> {
         width: Fit, height: Fit,
-        margin: 0.0
-        padding: 0.0,
-        flow: Down,
-        spacing: 0.0
-
-        <View> {
-            width: Fit, height: Fit,
-            flow: Right,
-            align: { x: 0., y: 0.5 }
-            margin: { top: 0., right: 5., bottom: 0., left: 0.}
-            padding: 0.0,
-            spacing: 7.5
-
-            likes = <IconButton> {
-                draw_icon: {svg_file: (ICO_FAV)} icon_walk: {width: 11.0, height: Fit}
-                margin: 0, padding: 0.
-            }
-
-            comments = <IconButton> {
-                draw_icon: {svg_file: (ICO_COMMENT)} icon_walk: {width: 11.0, height: Fit}, text: "7"
-                margin: 0, padding: 0.
-            }
-
-        }
+        flow: Right,
+        align: { x: 0., y: 0.5 }
+
+        likes = <IconButton> {
+            draw_icon: {svg_file: (ICO_FAV)} icon_walk: {width: 11.0, height: Fit}
+            width: 50.
+            margin: 0, padding: 0.
+        }
+
+        comments = <IconButton> {
+            draw_icon: {svg_file: (ICO_COMMENT)} icon_walk: {width: 11.0, height: Fit}, text: "7"
+            width: 40.
+            margin: 0, padding: 0.
+        }
+
     }
 
     Post = <View> {
         width: Fill, height: Fit,
         margin: { top: 0, right: 10., bottom: 10., left: 10. }
         flow: Down,
-
-        padding: 0.0,
-        spacing: 0.0
 
         body = <RoundedView> {
             width: Fill, height: Fit
@@ -635,62 +591,52 @@
             padding: 10.0,
             spacing: 10.0
             show_bg: true,
-            draw_bg: {color: #fff}
+            draw_bg: {color: #f}
 
             profile = <View> {
                 width: Fit, height: Fit,
                 margin: {top: 2.5}
                 flow: Down,
-                padding: 0.0
+
                 profile_img = <Image> {
+                    width: 40., height: 40.
                     source: (IMG_PROFILE_A)
-                    margin: 0,
-                    width: 40., height: 40.
                     draw_bg: {
                         fn pixel(self) -> vec4 {
                             let sdf = Sdf2d::viewport(self.pos * self.rect_size);
                             let c = self.rect_size * 0.5;
                             sdf.circle(c.x, c.y, c.x - 2.)
                             sdf.fill_keep(self.get_color());
-                            sdf.stroke((COLOR_PROFILE_CIRCLE), 1);
+                            sdf.stroke((#f), 1);
                             return sdf.result }
                     }
                 }
             }
+
             content = <View> {
-                width: Fill,
-                height: Fit
-                spacing: 10.,
+                width: Fill, height: Fit
                 flow: Down,
-                padding: 0.0
-
-                <View> {
+                spacing: 15.,
+
+                inner = <View> {
                     flow: Right,
                     height: Fit, width: Fill,
-                    spacing: 5.
-                    margin: { bottom: 3.0, top: 5.}
-                    align: { x: 0., y: 0. }
+                    spacing: 5.,
+                    margin: { bottom: 10.0, top: 5.}
 
                     meta = <Pbold> {
                         width: Fit,
                         margin: 0.,
-                        draw_text: {
-                            color: (COLOR_USER)
-                        }
+                        draw_text: { color: (COLOR_USER) }
                         text: "John Doe"
                     }
                     <P> {
                         text: "13h",
-                        draw_text: {
-                            color: (COLOR_META)
-                        }
+                        draw_text: { color: (COLOR_TEXT_LIGHT) }
                     }
 
                     <PostMenu> {}
                 }
-                // <LineH> {
-                //     margin: {top: 10.0, bottom: 5.0}
-                // }
 
                 text = <P> {
                     width: Fill,
@@ -698,21 +644,24 @@
                     draw_text: {
                         text_style: { line_spacing: 1.3 }
                         wrap: Word,
-                        color: (COLOR_P)
+                        color: (COLOR_TEXT)
                     }
                     text: ""
                 }
+
+                <LineH> {}
 
                 <TextInput> {
                     width: Fill,
 
-                    empty_message: "Comment"
+                    empty_message: "Reply"
+                    margin: { top: -17. }
 
                     draw_bg: {
                         instance radius: (THEME_CORNER_RADIUS)
                         instance hover: 0.0
                         instance focus: 0.0
-                        instance bodytop: #00000008
+                        instance bodytop: #00000000
                         instance bodybottom: #00000010
 
                         fn pixel(self) -> vec4 {
@@ -730,7 +679,7 @@
 
                             let top_gradient = mix(
                                 body_transp,
-                                #00000030,
+                                mix(#00000000, #00000030, self.focus),
                                 max(0.0, grad_top - sdf.pos.y) / grad_top
                             );
 
@@ -768,11 +717,10 @@
                             font_size: (THEME_FONT_SIZE_P)
                         }
                         fn get_color(self) -> vec4 {
-                            return
-                            mix(
-                                mix(#00000099, #000000CC, self.hover),
-                                mix(#00000033, #00000055, self.hover),
-                                self.is_empty
+                            return mix(
+                                mix(#A, (COLOR_BRAND), self.hover),
+                                #9,
+                                self.focus
                             )
                         }
                     }
@@ -789,15 +737,71 @@
                                 self.rect_size.y,
                                 self.border_radius
                             )
-                            sdf.fill(mix(THEME_COLOR_U_HIDDEN, COLOR_PRESSED, self.focus));
+                            sdf.fill(mix(THEME_COLOR_U_HIDDEN, COLOR_BRAND, self.focus));
                             return sdf.result
                         }
                     }
 
-                }
-            }
-        }
-
+                    animator: {
+                        hover = {
+                            default: off
+                            off = {
+                                from: {all: Forward {duration: 0.1}}
+                                apply: {
+                                    draw_text: {hover: 0.0},
+                                    draw_selection: {hover: 0.0}
+                                }
+                            }
+                            on = {
+                                from: {all: Snap}
+                                apply: {
+                                    draw_text: {hover: 1.0},
+                                    draw_selection: {hover: 1.0}
+                                }
+                            }
+                        }
+                        focus = {
+                            default: off
+                            off = {
+                                redraw: true,
+                                from: {all: Forward { duration: 0.4 }}
+                                ease: OutQuint
+                                apply: {
+                                    draw_bg: {focus: 0.0},
+                                    padding: { left: 0., top: 7.5 }
+                                    draw_text: {
+                                        focus: 0.0,
+                                        text_style: {
+                                            font_size: 9.0
+                                        }
+                                    }
+                                    draw_cursor: {focus: 0.0},
+                                    draw_selection: {focus: 0.0}
+                                }
+                            }
+                            on = {
+                                redraw: true,
+                                from: {all: Forward {duration: .25 }}
+                                ease: OutQuint
+                                apply: {
+                                    draw_bg: {focus: 1.0},
+                                    padding: { left: 5., top: 5.}
+                                    draw_text: {
+                                        focus: 1.0,
+                                        text_style: {
+                                            font_size: 11.
+                                        }
+                                    }
+                                    draw_cursor: {focus: 1.0},
+                                    draw_selection: {focus: 1.0}
+                                }
+                            }
+                        }
+                    }
+
+                }
+            }
+        }
     }
 
     PostImage = <View> {
@@ -822,7 +826,7 @@
                     meta = {
                         margin: {bottom: 30.0, top: 10.0}
                         draw_text: {
-                            color: (COLOR_META_INV)
+                            color: (COLOR_BRAND_DARK)
                         }
                     }
                 }
@@ -832,7 +836,6 @@
 
     NewsFeed ={{NewsFeed}}{
         list = <PortalList>{
-            reuse_items: true,
             TopSpace = <View> {height: 80}
             Post = <CachedView>{<Post> {}}
             PostImage = <PostImage> {}
@@ -870,883 +873,6 @@
             }
         }
     }
-=======
-	import makepad_widgets::base::*;
-	import makepad_widgets::theme_desktop_dark::*;
-	import makepad_draw::shader::std::*;
-	IMG_A = dep("crate://self/resources/neom-THlO6Mkf5uI-unsplash.jpg")
-	IMG_PROFILE_A = dep("crate://self/resources/profile_1.jpg")
-	LOGO = dep("crate://self/resources/logo.svg")
-	ICO_FAV = dep("crate://self/resources/icon_favorite.svg")
-	ICO_COMMENT = dep("crate://self/resources/icon_comment.svg")
-	ICO_HOME = dep("crate://self/resources/icon_home.svg")
-	ICO_FIND = dep("crate://self/resources/icon_find.svg")
-	ICO_LIKES = dep("crate://self/resources/icon_likes.svg")
-	ICO_NOTIFICATION = dep("crate://self/resources/icon_notification.svg")
-	ICO_USER = dep("crate://self/resources/icon_user.svg")
-
-	COLOR_BG = #xECECEC
-	COLOR_BRAND = #x0CF
-	COLOR_BRAND_DARK = #x08C
-	COLOR_TEXT = #x8
-	COLOR_TEXT_LIGHT = #xCCC
-	COLOR_USER = #x444
-	COLOR_DIVIDER = #x00000010
-
-	Filler = <View> {width: Fill, height: Fill}
-
-	Logo = <Button> {
-		height: Fit, width: Fit,
-		draw_icon: {
-			svg_file: (LOGO),
-			fn get_color(self) -> vec4 {
-				return (COLOR_BRAND)
-			}
-		}
-		icon_walk: {width: Fit, height: 20.0}
-		draw_bg: {
-			fn pixel(self) -> vec4 {
-				let sdf = Sdf2d::viewport(self.pos * self.rect_size);
-				return sdf.result
-			}
-		}
-		padding: 9.0
-		text: ""
-	}
-
-	IconButton = <Button> {
-		draw_text: {
-			instance hover: 0.0
-			instance pressed: 0.0
-			text_style: {
-				font_size: 11.0
-			}
-			fn get_color(self) -> vec4 {
-				return mix(
-					mix(
-						(COLOR_TEXT_LIGHT),
-						(COLOR_BRAND),
-						self.hover
-					),
-					(COLOR_BRAND_DARK),
-					self.pressed
-				)
-			}
-		}
-		
-		draw_icon: {
-			svg_file: (ICO_FAV),
-			fn get_color(self) -> vec4 {
-				return mix(
-					mix(
-						(COLOR_TEXT_LIGHT),
-						(COLOR_BRAND),
-						self.hover
-					),
-					(COLOR_BRAND_DARK),
-					self.pressed
-				)
-			}
-		}
-
-		draw_bg: {
-			fn pixel(self) -> vec4 {
-				let sdf = Sdf2d::viewport(self.pos * self.rect_size);
-				return sdf.result
-			}
-		}
-		text: ""
-
-		animator: {
-		    hover = {
-		        default: off,
-		        off = {
-		            from: {all: Forward {duration: 0.5}}
-					redraw: true,
-					ease: OutQuint
-		            apply: {
-						icon_walk: {
-							width: 10.0
-						}
-		                draw_bg: {pressed: 0.0, hover: 0.0}
-		                draw_icon: {pressed: 0.0, hover: 0.0}
-		                draw_text: {pressed: 0.0, hover: 0.0}
-		            }
-		        }
-
-		        on = {
-					redraw: true,
-					ease: OutElastic
-		            from: {
-		                all: Forward {duration: 0.5}
-		            }
-		            apply: {
-						icon_walk: {
-							width: 15.
-						}
-		                draw_bg: {pressed: 0.0, hover: [{time: 0.0, value: 1.0}],}
-		                draw_icon: {pressed: 0.0, hover: [{time: 0.0, value: 1.0}],}
-		                draw_text: {pressed: 0.0, hover: [{time: 0.0, value: 1.0}],}
-		            }
-		        }
-
-				pressed = {
-					default: off,
-					pressed = {
-						from: {all: Forward {duration: 0.2}}
-						apply: {
-							draw_bg: {pressed: [{time: 0.0, value: 1.0}], hover: 1.0,}
-							draw_icon: {pressed: [{time: 0.0, value: 1.0}], hover: 1.0,}
-							draw_text: {pressed: [{time: 0.0, value: 1.0}], hover: 1.0,}
-						}
-					
-					}
-				}
-			}
-		}
- 	}
-
-	IconButtonMenu = <Button> {
-		draw_text: {
-			instance hover: 0.0
-			instance pressed: 0.0
-			text_style: {
-				font_size: 11.0
-			}
-
-			fn get_color(self) -> vec4 {
-				return mix(
-					mix(
-						(COLOR_TEXT_LIGHT),
-						(COLOR_BRAND),
-						self.hover
-					),
-					(COLOR_BRAND_DARK),
-					self.pressed
-				)
-			}
-		}
-
-		draw_icon: {
-			svg_file: (ICO_FAV),
-			fn get_color(self) -> vec4 {
-				return mix(
-					mix(
-						(COLOR_TEXT_LIGHT),
-						(COLOR_BRAND),
-						self.hover
-					),
-					(COLOR_BRAND_DARK),
-					self.pressed
-				)
-			}
-		}
-
-		draw_bg: {
-			fn pixel(self) -> vec4 {
-				let sdf = Sdf2d::viewport(self.pos * self.rect_size);
-				return sdf.result
-			}
-		}
-		padding: 9.0
-		text: ""
-
-		animator: {
-			hover = {
-				default: off,
-				off = {
-					from: {all: Forward {duration: 0.2}}
-					redraw: true,
-					ease: OutQuad
-					apply: {
-						icon_walk: {
-							width: 20.0
-						}
-						draw_bg: {pressed: 0.0, hover: 0.0}
-						draw_icon: {pressed: 0.0, hover: 0.0}
-						draw_text: {pressed: 0.0, hover: 0.0}
-					}
-				}
-
-				on = {
-					redraw: true,
-					ease: OutQuad
-					from: {
-						all: Forward {duration: 0.2 }
-					}
-					apply: {
-						icon_walk: {
-							width: 30.
-						}
-						draw_bg: {pressed: 0.0, hover: [{time: 0.0, value: 1.0}],}
-						draw_icon: {pressed: 0.0, hover: [{time: 0.0, value: 1.0}],}
-						draw_text: {pressed: 0.0, hover: [{time: 0.0, value: 1.0}],}
-					}
-				}
-
-				pressed = {
-					from: {all: Forward {duration: 0.2}}
-					apply: {
-						draw_bg: {pressed: [{time: 0.0, value: 1.0}], hover: 1.0,}
-						draw_icon: {pressed: [{time: 0.0, value: 1.0}], hover: 1.0,}
-						draw_text: {pressed: [{time: 0.0, value: 1.0}], hover: 1.0,}
-					}
-				}
-			}
-		}
-	}
-
-	Header = <View> {
-		width: Fill, height: Fit,
-		flow: Down,
-		show_bg: true,
-		draw_bg: {color: (COLOR_BG)}
-
-		<View> {
-			width: Fill, height: 60,
-			flow: Right,
-			padding: 10.0,
-			spacing: 5.0
-			align: { x: 0., y: 0.5}
-
-			<Logo> {}
-
-			<Image> {
-				width: 30., height: 30.,
-				source: (IMG_PROFILE_A)
-				draw_bg: {
-					fn pixel(self) -> vec4 {
-						let sdf = Sdf2d::viewport(self.pos * self.rect_size);
-						let c = self.rect_size * 0.5;
-						sdf.circle(c.x, c.y, c.x - 2.)
-						sdf.fill_keep(self.get_color());
-						sdf.stroke((#f), 1);
-						return sdf.result
-					}
-				}
-			}
-
-			<TextInput> {
-				width: Fill
-				text: "",
-				empty_message: "What's up?",
-
-				draw_bg: {
-					instance radius: (THEME_CORNER_RADIUS)
-					instance hover: 0.0
-					instance focus: 0.0
-					instance bodytop: #0000000C
-					instance bodybottom: #00000010
-
-					fn pixel(self) -> vec4 {
-						let sdf = Sdf2d::viewport(self.pos * self.rect_size);
-						let grad_top = 5.0;
-						let grad_bot = 1.5;
-
-						let body = mix(
-							// self.bodytop,
-							mix(#0000000C, #0000000C, self.pos.y * 2.5),
-							mix(#00000020, #00000010, self.pos.y * 2.5),
-							// self.bodybottom,
-							self.focus
-						);
-
-						let body_transp = (THEME_COLOR_D_HIDDEN)
-
-						let top_gradient = mix(
-							body_transp,
-							mix(#00000000, #xD0D0D0, self.focus),
-							max(0.0, grad_top - sdf.pos.y) / grad_top
-						);
-
-						let bot_gradient = mix(
-							#fff,
-							top_gradient,
-							clamp((self.rect_size.y - grad_bot - sdf.pos.y - 1.0) / grad_bot, 0.0, 1.0)
-						);
-
-						sdf.box(
-							1.,
-							1.,
-							self.rect_size.x - 2.0,
-							self.rect_size.y - 2.0,
-							self.radius
-						)
-
-						sdf.fill_keep(body)
-
-						sdf.stroke(
-							bot_gradient,
-							THEME_BEVELING * 0.9
-						)
-
-						return sdf.result
-					}
-				}
-
-				draw_text: {
-					instance hover: 0.0
-					instance focus: 0.0
-					fn get_color(self) -> vec4 {
-						return
-						mix(
-							#00000044,
-							#00000099,
-							self.focus
-						)
-					}
-				}
-
-				draw_cursor: {
-					instance focus: 0.0
-					uniform border_radius: 0.5
-					fn pixel(self) -> vec4 {
-						let sdf = Sdf2d::viewport(self.pos * self.rect_size);
-						sdf.box(
-							0.,
-							0.,
-							self.rect_size.x,
-							self.rect_size.y,
-							self.border_radius
-						)
-						sdf.fill(mix(THEME_COLOR_U_HIDDEN, COLOR_BRAND, self.focus));
-						return sdf.result
-					}
-				}
-
-				animator: {
-					hover = {
-						default: off
-						off = {
-							from: {all: Forward {duration: 0.1}}
-							apply: {
-								draw_text: {hover: 0.0},
-								draw_selection: {hover: 0.0}
-							}
-						}
-						on = {
-							from: {all: Snap}
-							apply: {
-								draw_text: {hover: 1.0},
-								draw_selection: {hover: 1.0}
-							}
-						}
-					}
-					focus = {
-						default: off
-						off = {
-							redraw: true,
-							from: {all: Forward { duration: 0.7 }}
-							ease: OutElastic
-							apply: {
-								draw_bg: {focus: 0.0},
-								draw_text: {
-									focus: 0.0,
-									text_style: {
-										font_size: 10.0
-									}
-								}
-								draw_cursor: {focus: 0.0},
-								draw_selection: {focus: 0.0}
-							}
-						}
-						on = {
-							redraw: true,
-							from: {all: Forward {duration: .25 }}
-							ease: OutQuint
-							apply: {
-								draw_bg: {focus: 1.0},
-								draw_text: {
-									focus: 1.0,
-									text_style: {
-										font_size: 12.
-									}
-								}
-								draw_cursor: {focus: 1.0},
-								draw_selection: {focus: 1.0}
-							}
-						}
-					}
-				}
-
-			}
-
-			<IconButton> {
-				draw_icon: { svg_file: (ICO_FIND) }
-				icon_walk: {width: 20.0, height: Fit},
-				width: 30.
-
-				animator: {
-					hover = {
-						off = {
-							apply: { icon_walk: { width: 13.0 } }
-						}
-						on = {
-							apply: {
-								icon_walk: {
-									width: 17.
-								}
-							}
-						}
-					}
-				}
-			}
-		}
-
-	}
-
-	Menu = <View> {
-		width: Fill, height: 80
-		flow: Right,
-		padding: 10.0,
-		show_bg: true,
-		draw_bg: {color: (COLOR_BG)}
-
-		<View> {
-			width: Fill, height: Fit,
-			flow: Right,
-			align: {x: 0.5, y: 1.0}
-
-			margin: 0.0,
-			padding: 0.0,
-
-			<Filler> {}
-			<View> {
-				align: { x: .0, y: 0.5 }
-				height: 40, width: Fit,
-				<IconButtonMenu> {
-					draw_icon: {svg_file: (ICO_HOME)},
-					icon_walk: {height: Fit},
-					text: "",
-					animator: {
-						hover = {
-							off = {
-								apply: {
-									icon_walk: {
-										width: 27.5
-									}
-								}
-							}
-
-							on = {
-								apply: {
-									icon_walk: {
-										width: 40.
-									}
-								}
-							}
-						}
-					}
-				}
-			}
-			<View> {
-				align: { x: 0.5, y: 0.5 }
-				height: 40, width: Fit,
-				<IconButtonMenu> {
-					draw_icon: { svg_file: (ICO_LIKES) },
-					icon_walk: {width: 20.0, height: Fit},
-					text: "",
-					animator: {
-						hover = {
-							off = {
-								apply: {
-									icon_walk: {
-										width: 24.5
-									}
-								}
-							}
-
-							on = {
-								apply: {
-									icon_walk: {
-										width: 42.
-									}
-								}
-							}
-						}
-					}
-				}
-			}
-			<View> {
-				align: { x: 0.5, y: 0.5 }
-				height: 40, width: Fit,
-				<IconButtonMenu> {
-					draw_icon: { svg_file: (ICO_USER)},
-					icon_walk: {width: 18.0, height: Fit},
-					text: ""
-					animator: {
-						hover = {
-							off = {
-								apply: {
-									icon_walk: {
-										width: 22.0
-									}
-								}
-							}
-
-							on = {
-								apply: {
-									icon_walk: {
-										width: 35.
-									}
-								}
-							}
-						}
-					}
-				}
-			}
-			<View> {
-				align: { x: 0.5, y: 0.5 }
-				height: 40, width: Fit,
-				<IconButtonMenu> {
-					draw_icon: { svg_file: (ICO_NOTIFICATION)},
-					icon_walk: {width: 22.0, height: Fit},
-					text: ""
-					animator: {
-						hover = {
-							off = {
-								apply: {
-									icon_walk: {
-										width: 22.0
-									}
-								}
-							}
-
-							on = {
-								apply: {
-									icon_walk: {
-										width: 34.5
-									}
-								}
-							}
-						}
-					}
-				}
-			}
-			<Filler> {}
-		}
-	}
-
-	LineH = <RoundedView> {
-		width: Fill, height: 2,
-		margin: 0.0, padding: 0.0,
-		spacing: 0.0
-		draw_bg: {color: (COLOR_DIVIDER)}
-	}
-
-	PostMenu = <View> {
-		width: Fit, height: Fit,
-		flow: Right,
-		align: { x: 0., y: 0.5 }
-
-		likes = <IconButton> {
-			draw_icon: {svg_file: (ICO_FAV)} icon_walk: {width: 11.0, height: Fit}
-			width: 50.
-			margin: 0, padding: 0.
-		}
-
-		comments = <IconButton> {
-			draw_icon: {svg_file: (ICO_COMMENT)} icon_walk: {width: 11.0, height: Fit}, text: "7"
-			width: 40.
-			margin: 0, padding: 0.
-		}
-
-	}
-
-	Post = <View> {
-		width: Fill, height: Fit,
-		margin: { top: 0, right: 10., bottom: 10., left: 10. }
-		flow: Down,
-
-		body = <RoundedView> {
-			width: Fill, height: Fit
-			flow: Right,
-			padding: 10.0,
-			spacing: 10.0
-			show_bg: true,
-			draw_bg: {color: #f}
-
-			profile = <View> {
-				width: Fit, height: Fit,
-				margin: {top: 2.5}
-				flow: Down,
-
-				profile_img = <Image> {
-					width: 40., height: 40.
-					source: (IMG_PROFILE_A)
-					draw_bg: {
-						fn pixel(self) -> vec4 {
-							let sdf = Sdf2d::viewport(self.pos * self.rect_size);
-							let c = self.rect_size * 0.5;
-							sdf.circle(c.x, c.y, c.x - 2.)
-							sdf.fill_keep(self.get_color());
-							sdf.stroke((#f), 1);
-							return sdf.result }
-					}
-				}
-			}
-
-			content = <View> {
-				width: Fill, height: Fit
-				flow: Down,
-				spacing: 15.,
-
-				inner = <View> {
-					flow: Right,
-					height: Fit, width: Fill,
-					spacing: 5.,
-					margin: { bottom: 10.0, top: 5.}
-
-					meta = <Pbold> {
-						width: Fit,
-						margin: 0.,
-						draw_text: { color: (COLOR_USER) }
-						text: "John Doe"
-					}
-					<P> {
-						text: "13h",
-						draw_text: { color: (COLOR_TEXT_LIGHT) }
-					}
-
-					<PostMenu> {}
-				}
-
-				text = <P> {
-					width: Fill,
-					height: Fit
-					draw_text: {
-						text_style: { line_spacing: 1.3 }
-						wrap: Word,
-						color: (COLOR_TEXT)
-					}
-					text: ""
-				}
-
-				<LineH> {}
-
-				<TextInput> {
-					width: Fill,
-
-					empty_message: "Reply"
-					margin: { top: -17. }
-
-					draw_bg: {
-						instance radius: (THEME_CORNER_RADIUS)
-						instance hover: 0.0
-						instance focus: 0.0
-						instance bodytop: #00000000
-						instance bodybottom: #00000010
-
-						fn pixel(self) -> vec4 {
-							let sdf = Sdf2d::viewport(self.pos * self.rect_size);
-							let grad_top = 5.0;
-							let grad_bot = 1.5;
-
-							let body = mix(
-								self.bodytop,
-								self.bodybottom,
-								self.focus
-							);
-
-							let body_transp = (THEME_COLOR_D_HIDDEN)
-
-							let top_gradient = mix(
-								body_transp,
-								mix(#00000000, #00000030, self.focus),
-								max(0.0, grad_top - sdf.pos.y) / grad_top
-							);
-
-							let bot_gradient = mix(
-								(THEME_COLOR_BEVEL_LIGHT),
-								top_gradient,
-								clamp((self.rect_size.y - grad_bot - sdf.pos.y - 1.0) / grad_bot, 0.0, 1.0)
-							);
-
-							sdf.box(
-								1.,
-								1.,
-								self.rect_size.x - 2.0,
-								self.rect_size.y - 2.0,
-								self.radius
-							)
-
-							sdf.fill_keep(body)
-
-							sdf.stroke(
-								bot_gradient,
-								THEME_BEVELING * 0.9
-							)
-
-							return sdf.result
-						}
-					}
-
-					draw_text: {
-						instance hover: 0.0
-						instance focus: 0.0
-						wrap: Word,
-						text_style: <THEME_FONT_REGULAR> {
-							line_spacing: (THEME_FONT_LINE_SPACING),
-							font_size: (THEME_FONT_SIZE_P)
-						}
-						fn get_color(self) -> vec4 {
-							return mix(
-								mix(#A, (COLOR_BRAND), self.hover),
-								#9,
-								self.focus
-							)
-						}
-					}
-
-					draw_cursor: {
-						instance focus: 0.0
-						uniform border_radius: 0.5
-						fn pixel(self) -> vec4 {
-							let sdf = Sdf2d::viewport(self.pos * self.rect_size);
-							sdf.box(
-								0.,
-								0.,
-								self.rect_size.x,
-								self.rect_size.y,
-								self.border_radius
-							)
-							sdf.fill(mix(THEME_COLOR_U_HIDDEN, COLOR_BRAND, self.focus));
-							return sdf.result
-						}
-					}
-
-					animator: {
-						hover = {
-							default: off
-							off = {
-								from: {all: Forward {duration: 0.1}}
-								apply: {
-									draw_text: {hover: 0.0},
-									draw_selection: {hover: 0.0}
-								}
-							}
-							on = {
-								from: {all: Snap}
-								apply: {
-									draw_text: {hover: 1.0},
-									draw_selection: {hover: 1.0}
-								}
-							}
-						}
-						focus = {
-							default: off
-							off = {
-								redraw: true,
-								from: {all: Forward { duration: 0.4 }}
-								ease: OutQuint
-								apply: {
-									draw_bg: {focus: 0.0},
-									padding: { left: 0., top: 7.5 }
-									draw_text: {
-										focus: 0.0,
-										text_style: {
-											font_size: 9.0
-										}
-									}
-									draw_cursor: {focus: 0.0},
-									draw_selection: {focus: 0.0}
-								}
-							}
-							on = {
-								redraw: true,
-								from: {all: Forward {duration: .25 }}
-								ease: OutQuint
-								apply: {
-									draw_bg: {focus: 1.0},
-									padding: { left: 5., top: 5.}
-									draw_text: {
-										focus: 1.0,
-										text_style: {
-											font_size: 11.
-										}
-									}
-									draw_cursor: {focus: 1.0},
-									draw_selection: {focus: 1.0}
-								}
-							}
-						}
-					}
-
-				}
-			}
-		}
-	}
-
-	PostImage = <View> {
-		width: Fill, height: Fit
-		flow: Down,
-		padding: 0.0,
-		spacing: 0.0
-
-		hero = <Image> {
-			source: (IMG_A),
-			margin: 0,
-			fit: Biggest,
-			width: Fill,
-			height: 200
-		}
-
-		post = <Post> {
-			margin: {top: -30.0}
-			body = {
-				padding: { top: 10., right: 10., left: 10., bottom: 0. }
-				content = {
-					meta = {
-						margin: {bottom: 30.0, top: 10.0}
-						draw_text: {
-							color: (COLOR_BRAND_DARK)
-						}
-					}
-				}
-			}
-		}
-	}
-
-	NewsFeed ={{NewsFeed}}{
-		list = <PortalList>{
-			TopSpace = <View> {height: 80}
-			Post = <CachedView>{<Post> {}}
-			PostImage = <PostImage> {}
-			BottomSpace = <View> {height: 100}
-		}
-	}
-
-	App = {{App}} {
-		ui: <Window> {
-
-			window: {inner_size: vec2(428, 926)},
-			show_bg: true
-			draw_bg: {
-				fn pixel(self) -> vec4 {
-					return (COLOR_BG);
-				}
-			}
-			body = {
-				flow: Overlay,
-				padding: 0.0
-				spacing: 0,
-				align: {
-					x: 0.0,
-					y: 0.0
-				},
-
-				news_feed = <NewsFeed>{}
-
-				<View> {
-					flow: Down
-					<Header> {}
-					<Filler> {}
-					<Menu> {}
-				}
-			}
-		}
-	}
->>>>>>> cc548ed8
 }
 
 app_main!(App);
