--- conflicted
+++ resolved
@@ -21,12 +21,8 @@
         height: Fit,
         flow: Down,
         margin: <THEME_MSPACE_2> {}
-<<<<<<< HEAD
-        padding: <THEME_MSPACE_H_2> { bottom: (THEME_SPACE_2) }
-=======
         padding: <THEME_MSPACE_H_2> { bottom: (THEME_SPACE_2) } 
 
->>>>>>> 6f01976a
         draw_bg: { color: (THEME_COLOR_U_1) }
 
         <View> {
@@ -39,11 +35,6 @@
             <View> {
                 flow: Right,
                 width: Fit,
-                height: Fit,
-<<<<<<< HEAD
-                align: { x: 0.0, y: 0.8 }
-=======
->>>>>>> 6f01976a
                 spacing: (THEME_SPACE_1)
 
                 <Pbold> { width: Fit, text: "Project", margin: 0., padding: <THEME_MSPACE_V_1> {} }
