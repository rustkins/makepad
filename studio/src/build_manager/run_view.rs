use crate::{
    makepad_draw::*,
    makepad_widgets::*,
    makepad_platform::os::cx_stdin::*,
    build_manager::build_manager::BuildManager,
};

live_design!{
    import makepad_draw::shader::std::*;
    
    RunView = {{RunView}} {
        frame_delta: 0.008,
        draw_app: {
            texture tex: texture2d
            instance recompiling: 0.0
            fn pixel(self) -> vec4 {
                //return vec4(self.max_iter / 1000.0,0.0,0.0,1.0);
                let fb = sample2d_rt(self.tex, self.pos)
                if fb.r == 1.0 && fb.g == 0.0 && fb.b == 1.0 {
                    return #2
                }
                return mix(fb, #4, self.recompiling * 0.4);
            }
        }
        animator: {
            recompiling = {
                default: off,
                off = {
                    from: {all: Forward {duration: 0.1}}
                    apply: {draw_app: {recompiling: 0.0}}
                }
                on = {
                    from: {all: Forward {duration: 0.1}}
                    apply: {draw_app: {recompiling: 1.0}}
                }
            }
        }
    }
}


#[derive(Live)]
pub struct RunView {
    #[walk] walk: Walk,
    #[rust] draw_state: DrawStateWrap<Walk>,
    #[animator] animator: Animator,
    #[live] draw_app: DrawQuad,
    #[live] frame_delta: f64,
    #[rust] last_size: (usize, usize),
    #[rust] tick: Timer,
    #[rust] time: f64,
    #[rust] frame: u64
}


impl LiveHook for RunView {
    fn before_live_design(cx: &mut Cx) {
        register_widget!(cx, RunView)
    }
    
    fn after_new_from_doc(&mut self, cx: &mut Cx) {
        self.tick = cx.start_interval(self.frame_delta);
        self.time = 0.0;
    }
}

impl RunView {
    
    pub fn handle_event(&mut self, cx: &mut Cx, event: &Event, run_view_id: LiveId, manager: &mut BuildManager) {
        
        self.animator_handle_event(cx, event);
        if self.tick.is_event(event) {
            self.time += self.frame_delta;
            self.frame += 1;
            
            // what shall we do, a timer? or do we do a next-frame
            manager.send_host_to_stdin(run_view_id, HostToStdin::Tick {
                buffer_id: run_view_id.0,
                frame: self.frame,
                time: self.time
            })
        }
        // lets send mouse events
        match event.hits(cx, self.draw_app.area()) {
            Hit::FingerDown(_) => {
                cx.set_key_focus(self.draw_app.area());
            }
            Hit::KeyDown(e) => {
                manager.send_host_to_stdin(run_view_id, HostToStdin::KeyDown(e));
            }
            Hit::KeyUp(e) => {
                manager.send_host_to_stdin(run_view_id, HostToStdin::KeyUp(e));
            }
            _ => ()
        }
        let rect = self.draw_app.area().get_rect(cx);
        match event {
            Event::MouseDown(e) => {
                let rel = e.abs - rect.pos;
                manager.send_host_to_stdin(run_view_id, HostToStdin::MouseDown(StdinMouseDown {
                    time: e.time,
                    x: rel.x,
                    y: rel.y,
                    button: e.button,
                }));
            }
            Event::MouseMove(e) => {
                let rel = e.abs - rect.pos;
                manager.send_host_to_stdin(run_view_id, HostToStdin::MouseMove(StdinMouseMove {
                    time: e.time,
                    x: rel.x,
                    y: rel.y,
                }));
            }
            Event::MouseUp(e) => {
                let rel = e.abs - rect.pos;
                manager.send_host_to_stdin(run_view_id, HostToStdin::MouseUp(StdinMouseUp {
                    time: e.time,
                    button: e.button,
                    x: rel.x,
                    y: rel.y,
                }));
            }
            Event::Scroll(e) => {
                let rel = e.abs - rect.pos;
                manager.send_host_to_stdin(run_view_id, HostToStdin::Scroll(StdinScroll {
                    is_mouse: e.is_mouse,
                    time: e.time,
                    x: rel.x,
                    y: rel.y,
                    sx: e.scroll.x,
                    sy: e.scroll.y
                }));
            }
            _ => ()
        }
    }
    
    pub fn handle_stdin_to_host(&mut self, cx: &mut Cx, msg: &StdinToHost, run_view_id: LiveId, manager: &BuildManager) {
        match msg {

            StdinToHost::SetCursor(cursor) => {
                cx.set_cursor(*cursor)
            }
            StdinToHost::ReadyToStart => {
                self.animator_play(cx, id!(recompiling.off));
                // cause a resize event to fire
                self.last_size = Default::default();
                self.redraw(cx);
            }
            StdinToHost::DrawCompleteAndFlip(present_index) => {

                // client is ready with new image on swapchain[present_index]
                for v in manager.active.builds.values() {
                    if v.run_view_id == run_view_id {
                        v.present_index.set(*present_index);
                        self.draw_app.set_texture(0, &v.swapchain[*present_index]);
                    }
                }

                // and draw
                self.redraw(cx);
            }
        }
    }
    
    pub fn redraw(&mut self, cx: &mut Cx) {
        self.draw_app.redraw(cx);
    }
    
    pub fn draw(&mut self, cx: &mut Cx2d, run_view_id: LiveId, manager: &BuildManager) {
        
        // alright so here we draw em texturezs
        // pick a texture off the buildstate
        let dpi_factor = cx.current_dpi_factor();
        let walk = if let Some(walk) = self.draw_state.get() {walk}else {panic!()};
        let rect = cx.walk_turtle(walk).dpi_snap(dpi_factor);
        // lets pixelsnap rect in position and size

        for v in manager.active.builds.values() {
            if v.run_view_id == run_view_id {
                
<<<<<<< HEAD
                // update texture size and indicate new size to client if needed
                let new_size = ((rect.size.x * dpi_factor) as usize, (rect.size.y * dpi_factor) as usize);
                if new_size != self.last_size {
                    self.last_size = new_size;

                    // update descriptors for swapchain textures
                    v.swapchain[0].set_desc(cx,TextureDesc {
                        format: TextureFormat::SharedBGRA(0),
                        width: Some(new_size.0.max(1)),
                        height: Some(new_size.1.max(1)),    
                    });
                    v.swapchain[1].set_desc(cx,TextureDesc {
                        format: TextureFormat::SharedBGRA(0),
                        width: Some(new_size.0.max(1)),
                        height: Some(new_size.1.max(1)),    
                    });

                    // make sure the actual shared texture resources exist, and get their handles
                    #[allow(unused_assignments)]
                    let mut handles = [0u64,0u64];
                    
#[cfg(target_os = "windows")]
                    {
                        let d3d11_device = cx.cx.os.d3d11_device.replace(None).unwrap();

                        let cxtexture = &mut cx.textures[v.swapchain[0].texture_id()];
                        cxtexture.os.update_shared_texture(&d3d11_device,new_size.0 as u32,new_size.1 as u32);
                        handles[0] = cxtexture.os.shared_handle.0 as u64;

                        let cxtexture = &mut cx.textures[v.swapchain[1].texture_id()];
                        cxtexture.os.update_shared_texture(&d3d11_device,new_size.0 as u32,new_size.1 as u32);
                        handles[1] = cxtexture.os.shared_handle.0 as u64;

                        cx.cx.os.d3d11_device.replace(Some(d3d11_device));
                    }

#[cfg(target_os = "macos")]
                    {
                        let metal_device = cx.cx.os.metal_device.replace(None).unwrap();

                        let cxtexture = &mut cx.textures[v.swapchain[0].texture_id()];
                        cxtexture.os.update_shared_texture(metal_device,&TextureDesc {
                            format: TextureFormat::SharedBGRA(0),  // index to XPS server textures
                            width: Some(new_size.0.max(1)),
                            height: Some(new_size.0.max(1)),
                        });

                        let cxtexture = &mut cx.textures[v.swapchain[1].texture_id()];
                        cxtexture.os.update_shared_texture(metal_device,&TextureDesc {
                            format: TextureFormat::SharedBGRA(1),  // index to XPS server textures
                            width: Some(new_size.0.max(1)),
                            height: Some(new_size.0.max(1)),
                        });

                        cx.cx.os.metal_device.replace(Some(metal_device));

                        // on macos, the XPS server takes care of managing the actual texture handles
                        handles = [0,0];
                    }

                    // send size update to client
                    manager.send_host_to_stdin(run_view_id, HostToStdin::WindowSize(StdinWindowSize {
                        width: rect.size.x,
                        height: rect.size.y,
                        dpi_factor: dpi_factor,
                        swapchain_handles: handles,
                    }));
                }

                // make sure it's going to present the right texture
                let texture = &v.swapchain[v.present_index.get()];
                self.draw_app.set_texture(0, texture);
                
                break
=======
                let desc = TextureDesc {
                    format: TextureFormat::SharedBGRA(run_view_id.0),
                    width: Some(new_size.0.max(1)),
                    height: Some(new_size.1.max(1)),
                };
                texture.set_desc(cx, desc);
                
                manager.send_host_to_stdin(run_view_id, HostToStdin::WindowSize(StdinWindowSize {
                    width: rect.size.x,
                    height: rect.size.y,
                    dpi_factor: dpi_factor,

                    #[cfg(target_os = "linux")]
                    swapchain_handles: [{
                        // HACK(eddyb) normally this would be triggered later,
                        // but we need it *before* `get_shared_texture_dma_buf_image`.
                        {
                            let cxtexture = &mut cx.cx.textures[texture.texture_id()];

                            // FIXME(eddyb) there should probably be an unified EGL `OpenglCx`.
                            #[cfg(not(any(linux_direct, target_os="android")))]
                            cxtexture.os.update_shared_texture(cx.cx.os.opengl_cx.as_ref().unwrap(), &desc);
                        }

                        cx.get_shared_texture_dma_buf_image(&texture)
                    }]
                }));
>>>>>>> b4184fe1
            }
        }
        
        self.draw_app.draw_abs(cx, rect);
    }
}

impl Widget for RunView {
    fn walk(&mut self, _cx: &mut Cx) -> Walk {
        self.walk
    }
    
    fn redraw(&mut self, cx: &mut Cx) {
        self.draw_app.redraw(cx)
    }
    
    fn draw_walk_widget(&mut self, cx: &mut Cx2d, walk: Walk) -> WidgetDraw {
        if self.draw_state.begin(cx, walk) {
            return WidgetDraw::hook_above();
        }
        self.draw_state.end();
        WidgetDraw::done()
    }
}

#[derive(Clone, PartialEq, WidgetRef)]
pub struct RunViewRef(WidgetRef);

impl RunViewRef {
    
    pub fn recompile_started(&self, cx: &mut Cx) {
        if let Some(mut inner) = self.borrow_mut() {
            inner.animator_play(cx, id!(recompiling.on));
        }
    }
    
}<|MERGE_RESOLUTION|>--- conflicted
+++ resolved
@@ -180,30 +180,33 @@
         for v in manager.active.builds.values() {
             if v.run_view_id == run_view_id {
                 
-<<<<<<< HEAD
                 // update texture size and indicate new size to client if needed
                 let new_size = ((rect.size.x * dpi_factor) as usize, (rect.size.y * dpi_factor) as usize);
                 if new_size != self.last_size {
                     self.last_size = new_size;
 
                     // update descriptors for swapchain textures
-                    v.swapchain[0].set_desc(cx,TextureDesc {
-                        format: TextureFormat::SharedBGRA(0),
+                    let id0 = run_view_id.0 & 0x0000FFFFFFFFFFFF;  // take the lowest bits from run_view_id, and encode texture ID in high bits
+                    let id1 = run_view_id.0 | 0x0001000000000000;
+                    let desc0 = TextureDesc {
+                        format: TextureFormat::SharedBGRA(id0),
                         width: Some(new_size.0.max(1)),
                         height: Some(new_size.1.max(1)),    
-                    });
-                    v.swapchain[1].set_desc(cx,TextureDesc {
-                        format: TextureFormat::SharedBGRA(0),
+                    };
+                    let desc1 = TextureDesc {
+                        format: TextureFormat::SharedBGRA(id1),
                         width: Some(new_size.0.max(1)),
                         height: Some(new_size.1.max(1)),    
-                    });
-
-                    // make sure the actual shared texture resources exist, and get their handles
-                    #[allow(unused_assignments)]
-                    let mut handles = [0u64,0u64];
-                    
+                    };
+                    v.swapchain[0].set_desc(cx,desc0);
+                    v.swapchain[1].set_desc(cx,desc1);
+
+                    // make sure the actual shared texture resources exist, and get their handles                    
 #[cfg(target_os = "windows")]
-                    {
+                    let handles = {
+
+                        let handles = [0u64,0u64];
+
                         let d3d11_device = cx.cx.os.d3d11_device.replace(None).unwrap();
 
                         let cxtexture = &mut cx.textures[v.swapchain[0].texture_id()];
@@ -215,37 +218,50 @@
                         handles[1] = cxtexture.os.shared_handle.0 as u64;
 
                         cx.cx.os.d3d11_device.replace(Some(d3d11_device));
-                    }
+
+                        handles
+                    };
 
 #[cfg(target_os = "macos")]
                     {
                         let metal_device = cx.cx.os.metal_device.replace(None).unwrap();
 
                         let cxtexture = &mut cx.textures[v.swapchain[0].texture_id()];
-                        cxtexture.os.update_shared_texture(metal_device,&TextureDesc {
-                            format: TextureFormat::SharedBGRA(0),  // index to XPS server textures
-                            width: Some(new_size.0.max(1)),
-                            height: Some(new_size.0.max(1)),
-                        });
+                        cxtexture.os.update_shared_texture(metal_device,&desc0);
 
                         let cxtexture = &mut cx.textures[v.swapchain[1].texture_id()];
-                        cxtexture.os.update_shared_texture(metal_device,&TextureDesc {
-                            format: TextureFormat::SharedBGRA(1),  // index to XPS server textures
-                            width: Some(new_size.0.max(1)),
-                            height: Some(new_size.0.max(1)),
-                        });
+                        cxtexture.os.update_shared_texture(metal_device,&desc1);
 
                         cx.cx.os.metal_device.replace(Some(metal_device));
 
                         // on macos, the XPS server takes care of managing the actual texture handles
-                        handles = [0,0];
                     }
+
+#[cfg(target_os = "linux")]
+                    let handles = {
+
+                        // HACK(eddyb) normally this would be triggered later,
+                        // but we need it *before* `get_shared_texture_dma_buf_image`.
+                        {
+                            // FIXME(eddyb) there should probably be an unified EGL `OpenglCx`.
+                            let cxtexture = &mut cx.cx.textures[v.swapchain[0].texture_id()];
+                            #[cfg(not(any(linux_direct, target_os="android")))]
+                            cxtexture.os.update_shared_texture(cx.cx.os.opengl_cx.as_ref().unwrap(), &desc0);
+
+                            let cxtexture = &mut cx.cx.textures[v.swapchain[1].texture_id()];
+                            #[cfg(not(any(linux_direct, target_os="android")))]
+                            cxtexture.os.update_shared_texture(cx.cx.os.opengl_cx.as_ref().unwrap(), &desc1);
+                        }
+
+                        cx.get_shared_texture_dma_buf_image(&texture)
+                    };
 
                     // send size update to client
                     manager.send_host_to_stdin(run_view_id, HostToStdin::WindowSize(StdinWindowSize {
                         width: rect.size.x,
                         height: rect.size.y,
                         dpi_factor: dpi_factor,
+                        #[cfg(any(target_os = "windows",target_os = "linux"))]
                         swapchain_handles: handles,
                     }));
                 }
@@ -255,35 +271,6 @@
                 self.draw_app.set_texture(0, texture);
                 
                 break
-=======
-                let desc = TextureDesc {
-                    format: TextureFormat::SharedBGRA(run_view_id.0),
-                    width: Some(new_size.0.max(1)),
-                    height: Some(new_size.1.max(1)),
-                };
-                texture.set_desc(cx, desc);
-                
-                manager.send_host_to_stdin(run_view_id, HostToStdin::WindowSize(StdinWindowSize {
-                    width: rect.size.x,
-                    height: rect.size.y,
-                    dpi_factor: dpi_factor,
-
-                    #[cfg(target_os = "linux")]
-                    swapchain_handles: [{
-                        // HACK(eddyb) normally this would be triggered later,
-                        // but we need it *before* `get_shared_texture_dma_buf_image`.
-                        {
-                            let cxtexture = &mut cx.cx.textures[texture.texture_id()];
-
-                            // FIXME(eddyb) there should probably be an unified EGL `OpenglCx`.
-                            #[cfg(not(any(linux_direct, target_os="android")))]
-                            cxtexture.os.update_shared_texture(cx.cx.os.opengl_cx.as_ref().unwrap(), &desc);
-                        }
-
-                        cx.get_shared_texture_dma_buf_image(&texture)
-                    }]
-                }));
->>>>>>> b4184fe1
             }
         }
         
