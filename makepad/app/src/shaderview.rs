--- conflicted
+++ resolved
@@ -19,21 +19,11 @@
             let n = estimate_normal(p);
 
             let c = vec4(0.0);
-<<<<<<< HEAD
-            let d = displace(p, intersection(cube(p), sphere(p)));
-            if d <= EPSILON {
-                c += pick!(#633851);
-            }
-            let dx = displace(p, cylinder_x(p));
-            if dx <= EPSILON {
-                c += pick!(#AE4452);
-=======
             if t.y == 0.0 || t.y == 1.0 {
                 c += pick!(#002FFF);
             }
             if t.y == 2.0 {
                 c += pick!(#D500FF);
->>>>>>> a14d13a9
             }
             if t.y == 3.0 {
                 c += pick!(#0070FF); 
@@ -49,11 +39,7 @@
             
             let ia = 0.2;
             let id = 0.3 * max(0.0, dot(ld, n));
-<<<<<<< HEAD
-            let is = 0.5 * pow(max(0.0, dot(v, r)), slide!(0.4732422)*2.0);
-=======
             let is = 0.5 * pow(max(0.0, dot(v, r)), slide!(0.52863437)*2.0);
->>>>>>> a14d13a9
             let i = ia + id + is;
             
             return i * c; 
