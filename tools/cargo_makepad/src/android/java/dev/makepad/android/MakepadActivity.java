--- conflicted
+++ resolved
@@ -336,7 +336,6 @@
         }
     }
 
-<<<<<<< HEAD
     public void requestHttp(long id, String url, String method, String headers, byte[] body) {
         try {
             MakepadNetwork network = new MakepadNetwork();
@@ -351,7 +350,9 @@
             });
         } catch (Exception e) {
             Makepad.onHttpRequestError(mCx, id, e.toString(), (Makepad.Callback) mView.getContext());
-=======
+        }
+    }
+
     private void copySelectedTextToClipboard() {
         ClipboardManager clipboard = (ClipboardManager) getSystemService(Context.CLIPBOARD_SERVICE);
         ClipData clip = ClipData.newPlainText("Makepad", mSelectedText);
@@ -376,7 +377,6 @@
             Log.e("Makepad", "exception: " + e.toString());
 
             return null;
->>>>>>> 40e661a7
         }
     }
 
