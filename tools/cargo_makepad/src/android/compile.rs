--- conflicted
+++ resolved
@@ -217,23 +217,14 @@
             (sdk_dir.join("android-33-ext4/android.jar").to_str().unwrap()),
             "-Xlint:deprecation",
             "-d", 
-<<<<<<< HEAD
-            &out_dir.to_str().unwrap(),
-            &r_class_path.to_str().unwrap(),
-            &makepad_java_classes_dir.join("Makepad.java").to_str().unwrap(),
-            &makepad_java_classes_dir.join("MakepadActivity.java").to_str().unwrap(),
-            &makepad_java_classes_dir.join("MakepadSurfaceView.java").to_str().unwrap(),
-            &makepad_java_classes_dir.join("MakepadNetwork.java").to_str().unwrap(),
-            &makepad_java_classes_dir.join("HttpResponse.java").to_str().unwrap(),
-            &java_file.to_str().unwrap()
-=======
             (build_paths.out_dir.to_str().unwrap()),
             (r_class_path.to_str().unwrap()),
             (makepad_java_classes_dir.join("Makepad.java").to_str().unwrap()),
             (makepad_java_classes_dir.join("MakepadActivity.java").to_str().unwrap()),
             (makepad_java_classes_dir.join("MakepadSurfaceView.java").to_str().unwrap()),
+            (makepad_java_classes_dir.join("MakepadNetwork.java").to_str().unwrap()),
+            (makepad_java_classes_dir.join("HttpResponse.java").to_str().unwrap()),
             (build_paths.java_file.to_str().unwrap())
->>>>>>> 40e661a7
         ]   
     ) ?; 
 
@@ -258,23 +249,14 @@
             "--classpath",
             (sdk_dir.join("android-33-ext4/android.jar").to_str().unwrap()),
             "--output",
-<<<<<<< HEAD
-            &out_dir.to_str().unwrap(),
-            &compiled_java_classes_dir.join("Makepad.class").to_str().unwrap(),
-            &compiled_java_classes_dir.join("MakepadActivity.class").to_str().unwrap(),
-            &compiled_java_classes_dir.join("MakepadSurfaceView.class").to_str().unwrap(),
-            &compiled_java_classes_dir.join("MakepadNetwork.class").to_str().unwrap(),
-            &compiled_java_classes_dir.join("HttpResponse.class").to_str().unwrap(),
-            &compiled_java_classes_dir.join("Makepad$Callback.class").to_str().unwrap(),
-            &java_class.to_str().unwrap(),
-=======
             (build_paths.out_dir.to_str().unwrap()),
             (compiled_java_classes_dir.join("Makepad.class").to_str().unwrap()),
             (compiled_java_classes_dir.join("MakepadActivity.class").to_str().unwrap()),
             (compiled_java_classes_dir.join("MakepadSurfaceView.class").to_str().unwrap()),
+            (compiled_java_classes_dir.join("MakepadNetwork.class").to_str().unwrap()),
+            (compiled_java_classes_dir.join("HttpResponse.class").to_str().unwrap()),
             (compiled_java_classes_dir.join("Makepad$Callback.class").to_str().unwrap()),
             (build_paths.java_class.to_str().unwrap()),
->>>>>>> 40e661a7
         ]
     ) ?;
 
@@ -345,10 +327,6 @@
         }
     }
 
-<<<<<<< HEAD
-    //println!("Adding resources to apk");
-    shell_env_cap(&[], &out_dir, &sdk_dir.join("android-13/aapt").to_str().unwrap(), &[
-=======
     let mut dependencies = HashSet::new();
     if let Ok(cargo_tree_output) = shell_env_cap(&[], &cwd, "cargo", &["tree", "-p", target]) {
         for line in cargo_tree_output.lines().skip(1) {
@@ -374,7 +352,6 @@
     }
 
     let mut aapt_args = vec![
->>>>>>> 40e661a7
         "add",
         build_paths.dst_unaligned_apk.to_str().unwrap(),
     ];
