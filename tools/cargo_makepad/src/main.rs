mod android;
mod wasm;
mod shell;
use android::*;
use wasm::*;

fn show_help(err: &str){
    if !err.is_empty(){
        println!("{}", err);
    }
    println!("Makepad's cargo extension");
    println!("    This tool is used to configure and build makepad applications for more complex platforms");
    println!();
    println!("Usage cargo makepad [commands]");
    println!();
    println!("Wasm Commands:");
    println!();
    println!("    wasm toolchain-install                       Install the toolchain needed for wasm32 with rustup");
    println!("    wasm build <cargo args>                      Build a wasm project");
    println!("    wasm [options] run <cargo args>              Build and run a wasm project, starts a webserver at port 8080 by default");
    println!();
    println!("    [options] with its default value:");
    println!();
    println!("       --port=8080                               The port to run the wasm webserver");
    println!();
    println!("Android commands:");
    println!();
    println!("    android [options] toolchain-install          Download and install the android sdk and rust toolchains");
    println!("    android [options] run <cargo args>           Run an android project on a connected android device via adb");
    println!("    android [options] build <cargo args>         Build an android project");
    println!();
    println!("    [options] with its default value:");
    println!();
    println!("       --sdk-path=./android_33_sdk               The path to read/write the android SDK");
    println!("       --host-os=<linux-x64|windows-x64|macos-aarch64|macos-x64>");
    println!("                                                 Host OS is autodetected but can be overridden here");
    println!();
    println!("Linux commands:");
    println!();
    println!("    linux apt-get-install-makepad-deps           Call apt-get install with all dependencies needed for makepad.");
    println!();
    println!();
    }

fn main() {
    let args:Vec<String> = std::env::args().collect();
    println!("{:?}", args);

    // Skip the first argument if it's the binary path or 'cargo'
    let args = if args.len() > 1 && (args[0].ends_with("cargo-makepad") || args[0] == "cargo") {
        // If it's 'cargo makepad', then skip the second argument as well
        if args.len() > 2 && args[1] == "makepad" {
            args[2..].to_vec()
        } else {
            args[1..].to_vec()
        }
    } else {
        args
    };

    if args.len() <= 1 {
        return show_help("not enough arguments");
    }
<<<<<<< HEAD
    let args = &args[1..];
   
    if args.len() == 0{
        return show_help("");
    }
=======
>>>>>>> 40e661a7
    match args[0].as_ref(){
        "android" => if let Err(e) = handle_android(&args[1..]){
            println!("Got error: {}", e);
        }
        "wasm" => if let Err(e) = handle_wasm(&args[1..]){
            println!("Got error: {}", e);
        }
        _=> show_help("not implemented yet")
    }
}<|MERGE_RESOLUTION|>--- conflicted
+++ resolved
@@ -61,14 +61,6 @@
     if args.len() <= 1 {
         return show_help("not enough arguments");
     }
-<<<<<<< HEAD
-    let args = &args[1..];
-   
-    if args.len() == 0{
-        return show_help("");
-    }
-=======
->>>>>>> 40e661a7
     match args[0].as_ref(){
         "android" => if let Err(e) = handle_android(&args[1..]){
             println!("Got error: {}", e);
