--- conflicted
+++ resolved
@@ -26,7 +26,6 @@
     pub bindgen: bool,
 }
 
-<<<<<<< HEAD
 pub fn generate_html(wasm:&str, config: &WasmConfig)->String{
     let init = if config.bindgen {
         format!("
@@ -52,9 +51,7 @@
             );
             ")
     };
-=======
-pub fn generate_html(wasm:&str) -> String{
->>>>>>> 1bc2a4a1
+
     format!("
     <!DOCTYPE html>
     <html>
