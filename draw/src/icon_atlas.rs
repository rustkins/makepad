pub use {
    std::{
        rc::Rc,
        cell::RefCell,
        io::prelude::*,
        fs::File,
        collections::HashMap,
    },
    makepad_html::*,
    crate::{
        
        shader::draw_trapezoid::DrawTrapezoidVector,
        makepad_platform::*,
        cx_2d::Cx2d,
        turtle::{Walk, Layout},
        draw_list_2d::{ManyInstances, DrawList2d, RedrawingApi},
        geometry::GeometryQuad2D,
        makepad_vector::trapezoidator::Trapezoidator,
        makepad_vector::geometry::{AffineTransformation, Transform, Vector, Point},
        makepad_vector::internal_iter::*,
        makepad_vector::path::{PathIterator, PathCommand},
    }
};

#[derive(Clone, Copy)]
pub struct CxIconSlot {
    pub t1: Vec2,
    pub t2: Vec2,
    pub chan: f32
}

#[derive(Clone)]
pub struct CxIconEntry {
    path_hash: CxIconPathHash,
    pos: DVec2,
    slot: CxIconSlot,
    args: CxIconArgs,
}

struct CxIconPathCommands {
    bounds: Rect,
    path: Vec<PathCommand>
}

impl<'a> InternalIterator for &CxIconPathCommands {
    type Item = PathCommand;
    fn for_each<F>(self, f: &mut F) -> bool
    where
    F: FnMut(PathCommand) -> bool,
    {
        for item in &self.path {
            if !f(item.clone()) {
                return false
            }
        }
        true
    }
}

#[derive(Clone, Copy, Hash, PartialEq, Eq)]
pub struct CxIconPathHash(LiveId);

#[derive(Clone, Copy, Hash, PartialEq, Eq)]
pub struct CxIconEntryHash(LiveId);

pub struct CxIconAtlas {
    pub texture: Texture,
    pub clear_buffer: bool,
    svg_deps: HashMap<String, CxIconPathHash>,
    paths: HashMap<CxIconPathHash, Vec<CxIconPathCommands>>,
    entries: HashMap<CxIconEntryHash, CxIconEntry>,
    alloc: CxIconAtlasAlloc
}

#[derive(Default)]
pub struct CxIconAtlasAlloc {
    pub texture_size: DVec2,
    pub xpos: f64,
    pub ypos: f64,
    pub hmax: f64,
    pub todo: Vec<CxIconEntryHash>,
}

#[derive(Clone, Debug)]
pub struct CxIconArgs {
    pub linearize: f64,
    pub size: DVec2,
    pub translate: DVec2,
    pub subpixel: DVec2,
    pub scale: f64,
}

impl CxIconArgs {
    fn hash(&self) -> LiveId {
        LiveId::seeded()
            .bytes_append(&self.linearize.to_be_bytes())
            .bytes_append(&self.translate.x.to_be_bytes())
            .bytes_append(&self.translate.y.to_be_bytes())
            .bytes_append(&self.subpixel.x.to_be_bytes())
            .bytes_append(&self.subpixel.y.to_be_bytes())
            .bytes_append(&self.scale.to_be_bytes())
            .bytes_append(&self.size.x.to_be_bytes())
            .bytes_append(&self.size.y.to_be_bytes())
    }
}

impl CxIconAtlas {
    pub fn new(texture: Texture) -> Self {
        Self {
            texture,
            clear_buffer: false,
            entries: HashMap::new(),
            svg_deps: HashMap::new(),
            paths: HashMap::new(),
            alloc: CxIconAtlasAlloc {
                texture_size: DVec2 {x: 2048.0, y: 2048.0},
                xpos: 0.0,
                ypos: 0.0,
                hmax: 0.0,
                todo: Vec::new(),
            }
        }
    }
    
    pub fn parse_and_cache_path(&mut self, path_hash: CxIconPathHash, path: &[u8]) -> Option<(CxIconPathHash, Rect)> {
        match parse_svg_path(path) {
            Ok(path) => {
                let mut min = dvec2(f64::INFINITY, f64::INFINITY);
                let mut max = dvec2(-f64::INFINITY, -f64::INFINITY);
                fn bound(p: &Point, min: &mut DVec2, max: &mut DVec2) {
                    if p.x < min.x {min.x = p.x}
                    if p.y < min.y {min.y = p.y}
                    if p.x > max.x {max.x = p.x}
                    if p.y > max.y {max.y = p.y}
                }
                for cmd in &path {
                    match cmd {
                        PathCommand::MoveTo(p) => {bound(p, &mut min, &mut max)},
                        PathCommand::LineTo(p) => {bound(p, &mut min, &mut max)},
                        PathCommand::ArcTo(e, r, _, _, _) => {
                            // TODO: this is pretty rough
                            bound(&Point{x: e.x + r.x, y: e.y + r.y}, &mut min, &mut max);
                            bound(&Point{x: e.x - r.x, y: e.y - r.y}, &mut min, &mut max);
                        },
                        PathCommand::QuadraticTo(p1, p) => {
                            bound(p1, &mut min, &mut max);
                            bound(p, &mut min, &mut max);
                        },
                        PathCommand::CubicTo(p1, p2, p) => {
                            bound(p1, &mut min, &mut max);
                            bound(p2, &mut min, &mut max);
                            bound(p, &mut min, &mut max);
                        },
                        PathCommand::Close => ()
                    }
                }
                let bounds = Rect {pos: min, size: max - min};
                if let Some( foundpath) = self.paths.get_mut(&path_hash) {
                    foundpath.push(CxIconPathCommands {
                        bounds,
                        path
                    })
                }
                else
                {


                    self.paths.insert(path_hash,vec![ CxIconPathCommands {
                        bounds,
                        path
                    }]);
                }
                return Some((path_hash, bounds));
            }
            Err(e) => {
                log!("Error in SVG Path {}", e);
                return None
            }
        }
    }
   

    pub fn get_icon_bounds(&mut self, cx: &Cx, path_str: &Rc<String>, svg_dep: &Rc<String>) -> Option<(CxIconPathHash, Rect)> {
        if svg_dep.len() != 0 {
            // alright so. lets see if we have a path hash
            if let Some(path_hash) = self.svg_deps.get(svg_dep.as_str()) {
                if let Some(path) = self.paths.get(&path_hash) {
                    let mut bounds:Rect = path[0].bounds;
                    for i in 1..path.len(){
                        bounds = bounds.hull(path[i].bounds);
                    }
                    return Some((*path_hash, bounds))
                }
                return None
            }
            let path_hash = CxIconPathHash(LiveId(self.svg_deps.len() as u64));
            self.svg_deps.insert(svg_dep.as_str().to_string(), path_hash);
            // lets parse the path range out of the svg file
            match cx.get_dependency(svg_dep.as_str()) {
                Ok(data)=>{        

                    let mut errors = Some(Vec::new());
                    let svg_string = std::str::from_utf8(&data).unwrap();
                    let  doc = parse_html(svg_string, &mut errors);

                    if errors.as_ref().unwrap().len()>0{
                        log!("SVG parser returned errors {:?}", errors)
                    }
                    let mut node = doc.new_walker();
                    
                    while !node.done(){
                        match node.open_tag_lc() 
                        {
                            some_id!(g)=>{
                                // do something with clipping/transform groups here.
                            }                            
                            some_id!(path)=>{
                                self.parse_and_cache_path(path_hash, node.find_attr_lc(live_id!(d)).unwrap().as_bytes());   
                                                        }         
                                                            
                            _=>()
                        }
                        match node.close_tag_lc() 
                        {
                            some_id!(g)=>
                            {
                                
                            }
                            _=>()
                        }
                        node.walk();
                    }
                    
                   
                    if let Some(path) = self.paths.get(&path_hash) {
                        let mut bounds:Rect = path[0].bounds;             
                        for i in 1..path.len(){
                            bounds = bounds.hull(path[i].bounds);
                        }
                        return Some((path_hash, bounds));              
                    }

                    println!("No SVG path tag found in svg file {}",path_str);
                    return None
                    
                }
                Err(_err)=>{
                    println!("Error in SVG file {}: {}",path_str, _err);
                    return None
                }
            }
        }
        if path_str.len() == 0 {
            return None
        }
        let path_hash = CxIconPathHash(LiveId(Rc::as_ptr(path_str) as u64));
        if let Some(path) = self.paths.get(&path_hash) {
            let mut bounds:Rect = path[0].bounds;
            for i in 1..path.len(){
                bounds = bounds.hull(path[i].bounds);
            }
            return Some((path_hash,bounds))
        }
        self.parse_and_cache_path(path_hash, path_str.as_str().as_bytes())
    }
    
    pub fn get_icon_slot(&mut self, args: CxIconArgs, path_hash: CxIconPathHash) -> CxIconSlot {
        let entry_hash = CxIconEntryHash(path_hash.0.id_append(args.hash()));
        
        if let Some(entry) = self.entries.get(&entry_hash) {
            return entry.slot
        }
        
        let (slot,pos) = self.alloc.alloc_icon_slot(args.size.x as f64, args.size.y as f64);
        self.entries.insert(
            entry_hash,
            CxIconEntry {
                path_hash,
                slot,
                pos,
                args
            }
        );
        self.alloc.todo.push(entry_hash);
        
        return slot
    }
    
}
impl CxIconAtlasAlloc {
    pub fn alloc_icon_slot(&mut self, w: f64, h: f64) -> (CxIconSlot,DVec2) {
        if w + self.xpos >= self.texture_size.x {
            self.xpos = 0.0;
            self.ypos += self.hmax + 1.0;
            self.hmax = 0.0;
        }
        if h + self.ypos >= self.texture_size.y {
            println!("ICON ATLAS FULL, TODO FIX THIS {} > {},", h + self.ypos, self.texture_size.y);
        }
        if h > self.hmax {
            self.hmax = h;
        }
        
        let px = self.xpos;
        let py = self.ypos;
        
        let tx1 = px / self.texture_size.x;
        let ty1 = py / self.texture_size.y;
        
        self.xpos += w + 1.0;
        
        (CxIconSlot {
            chan: 0.0,
            t1: dvec2(tx1, ty1).into(),
            t2: dvec2(tx1 + (w / self.texture_size.x), ty1 + (h / self.texture_size.y)).into()
        },dvec2(px, py).into())
    }
}

#[derive(Clone)]
pub struct CxIconAtlasRc(pub Rc<RefCell<CxIconAtlas >>);

impl CxIconAtlas {
    pub fn reset_icon_atlas(&mut self) {
        self.entries.clear();
        self.alloc.xpos = 0.;
        self.alloc.ypos = 0.;
        self.alloc.hmax = 0.;
        self.clear_buffer = true;
    }
    
    pub fn get_internal_atlas_texture(&self) -> &Texture {
        &self.texture
    }
}


impl DrawTrapezoidVector {
    // atlas drawing function used by CxAfterDraw
    fn draw_vector(&mut self, entry: &CxIconEntry, path: &CxIconPathCommands, many: &mut ManyInstances) {
        let trapezoids = {
            let mut trapezoids = Vec::new();
            //log_str(&format!("Serializing char {} {} {} {}", glyphtc.tx1 , cx.fonts_atlas.texture_size.x ,todo.subpixel_x_fract ,atlas_page.dpi_factor));
            let trapezoidate = self.trapezoidator.trapezoidate(
                path.map({
                    //log!("{:?} {:?}", entry.args, entry.pos);
                    move | cmd | {
                        let cmd = cmd.transform(
                            &AffineTransformation::identity()
                                .translate(Vector::new(entry.args.translate.x, entry.args.translate.y))
                                .uniform_scale(entry.args.scale)
                                .translate(Vector::new(entry.pos.x + entry.args.subpixel.x, entry.pos.y + entry.args.subpixel.y))
                        );
                        cmd
                    }
                }).linearize(entry.args.linearize)
            );
            if let Some(trapezoidate) = trapezoidate {
                trapezoids.extend_from_internal_iter(
                    trapezoidate
                );
            }
            trapezoids
        };
        
        for trapezoid in trapezoids {
            self.a_xs = Vec2 {x: trapezoid.xs[0], y: trapezoid.xs[1]};
            self.a_ys = Vec4 {x: trapezoid.ys[0], y: trapezoid.ys[1], z: trapezoid.ys[2], w: trapezoid.ys[3]};
            self.chan = 0.0 as f32;
            many.instances.extend_from_slice(self.draw_vars.as_slice());
        }
    }
}

#[derive(Clone)]
pub struct CxDrawIconAtlasRc(pub Rc<RefCell<CxDrawIconAtlas >>);

pub struct CxDrawIconAtlas {
    pub draw_trapezoid: DrawTrapezoidVector,
    pub atlas_pass: Pass,
    pub atlas_draw_list: DrawList2d,
    pub atlas_texture: Texture,
}

impl CxDrawIconAtlas {
    pub fn new(cx: &mut Cx) -> Self {
        
        let atlas_texture = Texture::new_with_format(cx, TextureFormat::RenderBGRAu8{
            size: TextureSize::Auto
        });
        //cx.fonts_atlas.texture_id = Some(atlas_texture.texture_id());
        
        let draw_trapezoid = DrawTrapezoidVector::new_local(cx);
        // ok we need to initialize drawtrapezoidtext from a live pointer.
        Self {
            draw_trapezoid,
            atlas_pass: Pass::new(cx),
            atlas_draw_list: DrawList2d::new(cx),
            atlas_texture: atlas_texture
        }
    }
}

impl<'a> Cx2d<'a> {
    pub fn lazy_construct_icon_atlas(cx: &mut Cx) {
        // ok lets fetch/instance our CxFontsAtlasRc
        if !cx.has_global::<CxIconAtlasRc>() {
            
            let draw_atlas = CxDrawIconAtlas::new(cx);
            let texture = draw_atlas.atlas_texture.clone();
            cx.set_global(CxDrawIconAtlasRc(Rc::new(RefCell::new(draw_atlas))));
            
            let atlas = CxIconAtlas::new(texture);
            cx.set_global(CxIconAtlasRc(Rc::new(RefCell::new(atlas))));
        }
    }
    
    pub fn reset_icon_atlas(cx: &mut Cx) {
        if cx.has_global::<CxIconAtlasRc>() {
            let mut fonts_atlas = cx.get_global::<CxIconAtlasRc>().0.borrow_mut();
            fonts_atlas.reset_icon_atlas();
        }
    }
    
    pub fn draw_icon_atlas(&mut self) {
        let draw_atlas_rc = self.cx.get_global::<CxDrawIconAtlasRc>().clone();
        let mut draw_atlas = draw_atlas_rc.0.borrow_mut();
        let atlas_rc = self.icon_atlas_rc.clone();
        let mut atlas = atlas_rc.0.borrow_mut();
        let atlas = &mut*atlas;
        //let start = Cx::profile_time_ns();
        // we need to start a pass that just uses the texture
        if atlas.alloc.todo.len()>0 {
            self.begin_pass(&draw_atlas.atlas_pass, None);
            
            let texture_size = atlas.alloc.texture_size;
            draw_atlas.atlas_pass.set_size(self.cx, texture_size);
            
            let clear = if atlas.clear_buffer {
                atlas.clear_buffer = false;
                PassClearColor::ClearWith(Vec4::default())
            }
            else {
                PassClearColor::InitWith(Vec4::default())
            };
            
            draw_atlas.atlas_pass.clear_color_textures(self.cx);
            draw_atlas.atlas_pass.add_color_texture(self.cx, &draw_atlas.atlas_texture, clear);
            draw_atlas.atlas_draw_list.begin_always(self);
            
            let mut atlas_todo = Vec::new();
            std::mem::swap(&mut atlas.alloc.todo, &mut atlas_todo);
            
            if let Some(mut many) = self.begin_many_instances(&draw_atlas.draw_trapezoid.draw_vars) {
                for todo in atlas_todo {
                    let entry = atlas.entries.get(&todo).unwrap();
                    let path = atlas.paths.get(&entry.path_hash).unwrap();
                    for i in 0..path.len(){                        
                        draw_atlas.draw_trapezoid.draw_vector(entry, &path[i], &mut many);
                    }
                    
                }
                
                self.end_many_instances(many);
            }
            draw_atlas.atlas_draw_list.end(self);
            self.end_pass(&draw_atlas.atlas_pass);
        }
    }
    
    
}

fn parse_svg_path(path: &[u8]) -> Result<Vec<PathCommand>, String> {
    #[derive(Debug)]
    enum Cmd {
        Unknown,
        Move(bool),
        Hor(bool),
        Vert(bool),
        Line(bool),
        Arc(bool),
        Cubic(bool),
        CubicSmooth(bool),
        Quadratic(bool),
        Close
    }
    impl Default for Cmd {fn default() -> Self {Self::Unknown}}
    
    #[derive(Default)]
    struct ParseState {
        cmd: Cmd,
        expect_nums: usize,
        chain: bool,
        nums: [f64; 7],
        num_count: usize,
        last_pt: Point,
<<<<<<< HEAD
        first_pt: Point,
=======
        last_ctl_pt: Option<Point>,
>>>>>>> 6c509213
        out: Vec<PathCommand>,
        num_state: Option<NumState>
    }
    
    #[derive(Debug)]
    struct NumState {
        num: f64,
        mul: f64,
        has_dot: bool,
    }
    
    impl NumState {
        fn new_pos(v: f64) -> Self {Self {num: v, mul: 1.0, has_dot: false}}
        fn new_min() -> Self {Self {num: 0.0, mul: -1.0, has_dot: false}}
        fn finalize(self) -> f64 {self.num * self.mul}
        fn add_digit(&mut self, digit: f64) {
            self.num *= 10.0;
            self.num += digit;
            if self.has_dot {
                self.mul *= 0.1;
            }
        }
    }
    
    impl ParseState {
        fn next_cmd(&mut self, cmd: Cmd) -> Result<(), String> {
            self.finalize_cmd() ?;
            self.chain = false;
            self.expect_nums = match cmd {
                Cmd::Unknown => panic!(),
                Cmd::Move(_) => 2,
                Cmd::Hor(_) => 1,
                Cmd::Vert(_) => 1,
                Cmd::Line(_) => 2,
                Cmd::Cubic(_) => 6,
                Cmd::CubicSmooth(_) => 4,
                Cmd::Arc(_) => 7,
                Cmd::Quadratic(_) => 4,
                Cmd::Close => 0
            };
            self.cmd = cmd;
            Ok(())
        }
        
        fn add_min(&mut self) -> Result<(), String> {
            if self.num_state.is_some() {
                self.finalize_num();
            }
            if self.expect_nums == self.num_count {
                self.finalize_cmd() ?;
            }
            if self.expect_nums == 0 {
                return Err(format!("Unexpected minus"));
            }
            self.num_state = Some(NumState::new_min());
            Ok(())
        }
        
        fn add_digit(&mut self, digit: f64) -> Result<(), String> {
            if let Some(num_state) = &mut self.num_state {
                num_state.add_digit(digit);
            }
            else {
                if self.expect_nums == self.num_count {
                    self.finalize_cmd() ?;
                }
                if self.expect_nums == 0 {
                    return Err(format!("Unexpected digit"));
                }
                self.num_state = Some(NumState::new_pos(digit))
            }
            Ok(())
        }
        
        fn add_dot(&mut self) -> Result<(), String> {
            if let Some(num_state) = &mut self.num_state {
                if num_state.has_dot {
                    self.finalize_num();
                    self.add_digit(0.0) ?;
                    self.add_dot() ?;
                    return Ok(());
                }
                num_state.has_dot = true;
            }
            else {
                self.add_digit(0.0) ?;
                self.add_dot() ?;
            }
            Ok(())
        }
        
        fn finalize_num(&mut self) {
            if let Some(num_state) = self.num_state.take() {
                self.nums[self.num_count] = num_state.finalize();
                self.num_count += 1;
            }
        }
        
        fn whitespace(&mut self) -> Result<(), String> {
            self.finalize_num();
            if self.expect_nums == self.num_count {
                self.finalize_cmd() ?;
            }
            Ok(())
        }
        
        fn finalize_cmd(&mut self) -> Result<(), String> {
            self.finalize_num();
            if self.chain && self.num_count == 0 {
                return Ok(())
            }
            if self.expect_nums != self.num_count {
                return Err(format!("SVG Path command {:?} expected {} points, got {}", self.cmd, self.expect_nums, self.num_count));
            }
            match self.cmd {
                Cmd::Unknown => (),
                Cmd::Move(abs) => {
<<<<<<< HEAD
                    
=======
                    self.last_ctl_pt = None;
>>>>>>> 6c509213
                    if abs {
                        self.last_pt = Point {x: self.nums[0], y: self.nums[1]};
                    }
                    else {
                        self.last_pt += Vector {x: self.nums[0], y: self.nums[1]};
                    }
                    self.first_pt = self.last_pt;
                    self.out.push(PathCommand::MoveTo(self.last_pt));
                },
                Cmd::Hor(abs) => {
                    self.last_ctl_pt = None;
                    if abs {
                        self.last_pt = Point {x: self.nums[0], y: self.last_pt.y};
                    }
                    else {
                        self.last_pt += Vector {x: self.nums[0], y: 0.0};
                    }
                    self.out.push(PathCommand::LineTo(self.last_pt));
                }
                Cmd::Vert(abs) => {
                    self.last_ctl_pt = None;
                    if abs {
                        self.last_pt = Point {x: self.last_pt.x, y: self.nums[0]};
                    }
                    else {
                        self.last_pt += Vector {x: 0.0, y: self.nums[0]};
                    }
                    self.out.push(PathCommand::LineTo(self.last_pt));
                }
                Cmd::Line(abs) => {
                    self.last_ctl_pt = None;
                    if abs {
                        self.last_pt = Point {x: self.nums[0], y: self.nums[1]};
                    }
                    else {
                        self.last_pt += Vector {x: self.nums[0], y: self.nums[1]};
                    }
                    self.out.push(PathCommand::LineTo(self.last_pt));
                },
                Cmd::Cubic(abs) => {
                    if abs {
                        self.last_pt = Point {x: self.nums[4], y: self.nums[5]};
                        self.out.push(PathCommand::CubicTo(
                            Point {x: self.nums[0], y: self.nums[1]},
                            Point {x: self.nums[2], y: self.nums[3]},
                            self.last_pt,
                        ));
                        self.last_ctl_pt = Some(Point {x: self.nums[2], y: self.nums[3]});
                    } else {
                        self.out.push(PathCommand::CubicTo(
                            self.last_pt + Vector {x: self.nums[0], y: self.nums[1]},
                            self.last_pt + Vector {x: self.nums[2], y: self.nums[3]},
                            self.last_pt + Vector {x: self.nums[4], y: self.nums[5]},
                        ));
                        self.last_ctl_pt = Some(
                            self.last_pt + Vector {x: self.nums[2], y: self.nums[3]});
                        self.last_pt += Vector {x: self.nums[4], y: self.nums[5]};
                    }
                },
                Cmd::CubicSmooth(abs) => {
                    // Calculate absolute x1, y1 for control point 1
                    let a_cp1 = if self.last_ctl_pt.is_none() {
                        self.last_pt
                    } else {
                        self.last_pt + (self.last_pt - self.last_ctl_pt.unwrap())
                    };

                    // Transform s command into c command
                    let mut tmp = [0.0; 4];
                    tmp.copy_from_slice(&self.nums[0..4]);
                    self.nums[2..6].copy_from_slice(&tmp);

                    if abs {
                        self.nums[0..2].copy_from_slice(&[a_cp1.x, a_cp1.y]);
                        self.last_pt = Point {x: self.nums[4], y: self.nums[5]};
                        self.out.push(PathCommand::CubicTo(
                            Point {x: self.nums[0], y: self.nums[1]},
                            Point {x: self.nums[2], y: self.nums[3]},
                            self.last_pt,
                        ));
                        self.last_ctl_pt = Some(Point {x: self.nums[2], y: self.nums[3]});
                    } else {
                        let r_cp1 = a_cp1 - self.last_pt;
                        self.nums[0..2].copy_from_slice(&[r_cp1.x, r_cp1.y]);
                        self.out.push(PathCommand::CubicTo(
                            self.last_pt + Vector {x: self.nums[0], y: self.nums[1]},
                            self.last_pt + Vector {x: self.nums[2], y: self.nums[3]},
                            self.last_pt + Vector {x: self.nums[4], y: self.nums[5]},
                        ));
                        self.last_ctl_pt = Some(
                            self.last_pt + Vector {x: self.nums[2], y: self.nums[3]});
                        self.last_pt += Vector {x: self.nums[4], y: self.nums[5]};
                    }
                },
                Cmd::Arc(abs) => {
                    if abs {
                        self.last_pt = Point {x: self.nums[5], y: self.nums[6]};
                        self.out.push(PathCommand::ArcTo(
                            self.last_pt,
                            Point {x: self.nums[0], y: self.nums[1]},
                            self.nums[2],
                            self.nums[3] != 0.0,
                            self.nums[4] != 0.0,
                        ));
                    }
                    else {
                        self.out.push(PathCommand::ArcTo(
                            self.last_pt + Vector {x: self.nums[5], y: self.nums[6]},
                            Point {x: self.nums[0], y: self.nums[1]},
                            self.nums[2],
                            self.nums[3] != 0.0,
                            self.nums[4] != 0.0,
                        ));
                        self.last_pt += Vector {x: self.nums[5], y: self.nums[6]};
                    }
                },
                Cmd::Quadratic(abs) => {
                    if abs {
                        self.last_pt = Point {x: self.nums[2], y: self.nums[3]};
                        self.out.push(PathCommand::QuadraticTo(
                            Point {x: self.nums[0], y: self.nums[1]},
                            self.last_pt
                        ));
                    }
                    else {
                        self.out.push(PathCommand::QuadraticTo(
                            self.last_pt + Vector {x: self.nums[0], y: self.nums[1]},
                            self.last_pt + Vector {x: self.nums[2], y: self.nums[3]},
                        ));
                        self.last_pt += Vector {x: self.nums[2], y: self.nums[3]};
                    }
                }
                Cmd::Close => {
                    self.last_pt = self.first_pt;
                    self.out.push(PathCommand::Close);
                }
            }
            self.num_count = 0;
            self.chain = true;
            Ok(())
        }
    }
    
    let mut state = ParseState::default();
    
    for i in 0..path.len() {
        match path[i] {
            b'M' => state.next_cmd(Cmd::Move(true)) ?,
            b'm' => state.next_cmd(Cmd::Move(false)) ?,
            b'Q' => state.next_cmd(Cmd::Quadratic(true)) ?,
            b'q' => state.next_cmd(Cmd::Quadratic(false)) ?,
            b'C' => state.next_cmd(Cmd::Cubic(true)) ?,
            b'c' => state.next_cmd(Cmd::Cubic(false)) ?,
            b'S' => state.next_cmd(Cmd::CubicSmooth(true)) ?,
            b's' => state.next_cmd(Cmd::CubicSmooth(false)) ?,
            b'H' => state.next_cmd(Cmd::Hor(true)) ?,
            b'h' => state.next_cmd(Cmd::Hor(false)) ?,
            b'V' => state.next_cmd(Cmd::Vert(true)) ?,
            b'v' => state.next_cmd(Cmd::Vert(false)) ?,
            b'L' => state.next_cmd(Cmd::Line(true)) ?,
            b'l' => state.next_cmd(Cmd::Line(false)) ?,
            b'A' => state.next_cmd(Cmd::Arc(true)) ?,
            b'a' => state.next_cmd(Cmd::Arc(false)) ?,
            b'Z' | b'z' => state.next_cmd(Cmd::Close) ?,
            b'-' => state.add_min() ?,
            b'0'..=b'9' => state.add_digit((path[i] - b'0') as f64) ?,
            b'.' => state.add_dot() ?,
            b',' | b' ' | b'\r' | b'\n' | b'\t' => state.whitespace() ?,
            x => {
                return Err(format!("Unexpected character {} - {}", x, x as char))
            }
        }
    }
    state.finalize_cmd() ?;
    
    Ok(state.out)
}<|MERGE_RESOLUTION|>--- conflicted
+++ resolved
@@ -495,11 +495,8 @@
         nums: [f64; 7],
         num_count: usize,
         last_pt: Point,
-<<<<<<< HEAD
         first_pt: Point,
-=======
         last_ctl_pt: Option<Point>,
->>>>>>> 6c509213
         out: Vec<PathCommand>,
         num_state: Option<NumState>
     }
@@ -617,11 +614,7 @@
             match self.cmd {
                 Cmd::Unknown => (),
                 Cmd::Move(abs) => {
-<<<<<<< HEAD
-                    
-=======
                     self.last_ctl_pt = None;
->>>>>>> 6c509213
                     if abs {
                         self.last_pt = Point {x: self.nums[0], y: self.nums[1]};
                     }
