
use {
    crate::{
        makepad_draw::*,
        makepad_widgets::*,
    }
};

live_design!{
    import makepad_draw::shader::std::*;
    
    DrawWave = {{DrawWave}} {
        texture wave_texture: texture2d
        
        fn vu_fill(self)->vec4{
            return vec4(Pal::iq1((1.0-0.5*self.pos.y)),1.0)
        }
        
        fn pixel(self) -> vec4 {
            let wave = sample2d(self.wave_texture, vec2(self.pos.x, 0.0));
            let right = (wave.y + wave.z / 256.0 - 0.5) * 3.0;
            let left = (wave.w + wave.x / 256.0 - 0.5) * 3.0;
            //return mix(#f00,#0f0, left+0.5);
            let sdf = Sdf2d::viewport(self.pos * self.rect_size);
            let step = 0.0;
            // lets draw a gradient vu meter
            let vu_ht = self.rect_size.y*(1.0-self.vu_left * self.gain);
            sdf.rect(0.,vu_ht,self.rect_size.x, self.rect_size.y-vu_ht);
            sdf.fill(self.vu_fill())
            for i in 0..4 {
                let wave = sample2d(self.wave_texture, vec2(self.pos.x, step));
                let right = (wave.y + wave.z / 256.0 - 0.5) * 3.0;
                let left = (wave.w + wave.x / 256.0 - 0.5) * 3.0;
                let audio = (left + right) - 0.01;
                let half = self.rect_size.y * 0.5;
                let scale = half * 2.0;
                sdf.hline(half + audio * scale, abs(audio) * scale);
                let color = Pal::iq1(0.35 + 2.0 * step) * 0.8;
                sdf.fill_premul(vec4(color, 0.0))
                step += 1.0 / 16.0;
            }
            return sdf.result
        }
    }
    
    DisplayAudio = {{DisplayAudio}} {
        width: Fill,
        height: Fill
    }
}

// TODO support a shared 'inputs' struct on drawshaders
#[derive(Live, LiveHook)]#[repr(C)]
struct DrawWave {
    #[deref] draw_super: DrawQuad,
    #[live] gain: f32,
    #[live] vu_left: f32,
    #[live] vu_right: f32
}

#[derive(Live)]
pub struct DisplayAudio {
    #[walk] walk: Walk,
    #[live] draw_wave: DrawWave,
    #[rust(Texture::new(cx))] wave_texture: Texture,
    #[rust] data_offset: [usize; 32],
    #[rust([0; 32])] active: [usize; 32],
    #[rust([(0.0,0.0);32])] vu:[(f32,f32); 32],
}


impl Widget for DisplayAudio {
    fn handle_widget_event_with(
        &mut self,
        cx: &mut Cx,
        event: &Event,
        dispatch_action: &mut dyn FnMut(&mut Cx, WidgetActionItem)
    ) {
        let uid = self.widget_uid();
        self.handle_event_with(cx, event, &mut | cx, action | {
            dispatch_action(cx, WidgetActionItem::new(action.into(), uid));
        });
    }
    
    fn walk(&mut self, _cx:&mut Cx) -> Walk {self.walk}
    
    fn redraw(&mut self, cx: &mut Cx) {
        self.draw_wave.redraw(cx)
    }
    
    fn draw_walk_widget(&mut self, cx: &mut Cx2d, walk: Walk) -> WidgetDraw {
        let _ = self.draw_walk(cx, walk);
        WidgetDraw::done()
    }
}

#[derive(Clone, WidgetAction)]
pub enum DisplayAudioAction {
    None
}
const WAVE_SIZE_X: usize = 1024;
const WAVE_SIZE_Y: usize = 16;

impl LiveHook for DisplayAudio {
    fn before_live_design(cx:&mut Cx){
        register_widget!(cx, DisplayAudio)
    }
    
    fn after_new_from_doc(&mut self, cx: &mut Cx) {
<<<<<<< HEAD
        self.wave_texture.set_desc(cx, TextureDesc {
            format: TextureFormat::ImageBGRA,
            width: Some(WAVE_SIZE_X),
            height: Some(WAVE_SIZE_Y),
            ..Default::default()
=======
        self.wave_texture.set_format(cx, TextureFormat::VecBGRAu8 {
            data: {
                let mut data = Vec::new();
                data.resize(WAVE_SIZE_X * WAVE_SIZE_Y, 0);
                for j in 0..WAVE_SIZE_Y {
                    for i in 0..WAVE_SIZE_X {
                        let left_u16 = 32767;
                        let right_u16 = 32767;
                        data[j * WAVE_SIZE_X + i] = left_u16 << 16 | right_u16;
                    }
                }
                data
            },
            width: WAVE_SIZE_X,
            height: WAVE_SIZE_Y,
>>>>>>> 82f83400
        });
    }
}

impl DisplayAudio {
    pub fn process_buffer(&mut self, cx: &mut Cx, chan: Option<usize>, voice: usize, audio: &AudioBuffer, gain:f32) {
        let mut wave_buf = Vec::new();
        self.wave_texture.swap_vec_u32(cx, &mut wave_buf);
        let frames = audio.frame_count();
        let wave_off = self.data_offset[voice];
        let voice_offset = voice * WAVE_SIZE_X;
        let mut is_active = false;
        for i in 0..frames {
            let left = audio.channel(chan.unwrap_or(0))[i];
            let right = audio.channel(chan.unwrap_or(audio.channel_count().min(1)))[i];
            if left.abs() > self.vu[voice].0 {self.vu[voice].0 = left.abs()};
            if right.abs() > self.vu[voice].1 {self.vu[voice].1 = right.abs()};
            let left_u16 = ((left + 0.5) * 65536.0).max(0.0).min(65535.0) as u32;
            let right_u16 = ((right + 0.5) * 65536.0).max(0.0).min(65535.0) as u32;
            if left.abs()>0.0000000000001 || right.abs()>0.0000000000001 {
                is_active = true;
            }
            let off = voice_offset + ((wave_off + i) % (WAVE_SIZE_X));
            wave_buf[off] = left_u16 << 16 | right_u16;
        }
        self.draw_wave.gain = gain;
        self.wave_texture.swap_vec_u32(cx, &mut wave_buf);
        self.data_offset[voice] = (self.data_offset[voice] + frames) % (WAVE_SIZE_X);
        if is_active {
            self.active[voice] = 6
        }
        if self.active[voice]>0 {
            self.draw_wave.redraw(cx);
            self.active[voice] -= 1;
        }
    }
}

impl DisplayAudio {
    pub fn draw_walk(&mut self, cx: &mut Cx2d, walk: Walk) {
        self.draw_wave.draw_vars.set_texture(0, &self.wave_texture);
        self.draw_wave.vu_left = self.vu[0].0.powf(1.0/3.0)*1.2;
        self.draw_wave.vu_right = self.vu[0].1.powf(1.0/3.0)*1.2;
        self.vu[0].0 *= 0.95;
        self.vu[0].1 *= 0.95;
        self.draw_wave.draw_walk(cx, walk);
    }
    
    pub fn handle_event_with(&mut self, _cx: &mut Cx, _event: &Event, _dispatch_action: &mut dyn FnMut(&mut Cx, DisplayAudioAction),) {
    }
}

// ImGUI convenience API for Piano
#[derive(Clone, PartialEq, WidgetRef)]
pub struct DisplayAudioRef(WidgetRef);

impl DisplayAudioRef {
    pub fn process_buffer(&self, cx: &mut Cx, chan: Option<usize>, voice: usize, buffer: &AudioBuffer, gain:f32) {
        if let Some(mut inner) = self.borrow_mut() {
            inner.process_buffer(cx, chan, voice, buffer, gain);
        }
    }
    
    pub fn voice_off(&self, _cx: &mut Cx, _voice: usize,) {
    }
}

// ImGUI convenience API for Piano
#[derive(Clone, WidgetSet)]
pub struct DisplayAudioSet(WidgetSet);

impl DisplayAudioSet {
    pub fn process_buffer(&self, cx: &mut Cx, chan: Option<usize>, voice: usize, buffer: &AudioBuffer, gain:f32) {
        for item in self.iter(){
            item.process_buffer(cx, chan, voice, buffer, gain);
        }
    }
    
    pub fn voice_off(&self, cx: &mut Cx, voice: usize,) {
        for item in self.iter(){
            item.voice_off(cx, voice);
        }
    }
}<|MERGE_RESOLUTION|>--- conflicted
+++ resolved
@@ -107,13 +107,6 @@
     }
     
     fn after_new_from_doc(&mut self, cx: &mut Cx) {
-<<<<<<< HEAD
-        self.wave_texture.set_desc(cx, TextureDesc {
-            format: TextureFormat::ImageBGRA,
-            width: Some(WAVE_SIZE_X),
-            height: Some(WAVE_SIZE_Y),
-            ..Default::default()
-=======
         self.wave_texture.set_format(cx, TextureFormat::VecBGRAu8 {
             data: {
                 let mut data = Vec::new();
@@ -129,7 +122,6 @@
             },
             width: WAVE_SIZE_X,
             height: WAVE_SIZE_Y,
->>>>>>> 82f83400
         });
     }
 }
